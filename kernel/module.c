/*
   Copyright (C) 2002 Richard Henderson
   Copyright (C) 2001 Rusty Russell, 2002 Rusty Russell IBM.

    This program is free software; you can redistribute it and/or modify
    it under the terms of the GNU General Public License as published by
    the Free Software Foundation; either version 2 of the License, or
    (at your option) any later version.

    This program is distributed in the hope that it will be useful,
    but WITHOUT ANY WARRANTY; without even the implied warranty of
    MERCHANTABILITY or FITNESS FOR A PARTICULAR PURPOSE.  See the
    GNU General Public License for more details.

    You should have received a copy of the GNU General Public License
    along with this program; if not, write to the Free Software
    Foundation, Inc., 59 Temple Place, Suite 330, Boston, MA  02111-1307  USA
*/
#include <linux/module.h>
#include <linux/moduleloader.h>
#include <linux/ftrace_event.h>
#include <linux/init.h>
#include <linux/kallsyms.h>
#include <linux/fs.h>
#include <linux/sysfs.h>
#include <linux/kernel.h>
#include <linux/slab.h>
#include <linux/vmalloc.h>
#include <linux/elf.h>
#include <linux/proc_fs.h>
#include <linux/seq_file.h>
#include <linux/syscalls.h>
#include <linux/fcntl.h>
#include <linux/rcupdate.h>
#include <linux/capability.h>
#include <linux/cpu.h>
#include <linux/moduleparam.h>
#include <linux/errno.h>
#include <linux/err.h>
#include <linux/vermagic.h>
#include <linux/notifier.h>
#include <linux/sched.h>
#include <linux/stop_machine.h>
#include <linux/device.h>
#include <linux/string.h>
#include <linux/mutex.h>
#include <linux/rculist.h>
#include <asm/uaccess.h>
#include <asm/cacheflush.h>
#include <asm/mmu_context.h>
#include <linux/license.h>
#include <asm/sections.h>
#include <linux/tracepoint.h>
#include <linux/ftrace.h>
#include <linux/async.h>
#include <linux/percpu.h>
#include <linux/kmemleak.h>

#define CREATE_TRACE_POINTS
#include <trace/events/module.h>

EXPORT_TRACEPOINT_SYMBOL(module_get);

#if 0
#define DEBUGP printk
#else
#define DEBUGP(fmt , a...)
#endif

#ifndef ARCH_SHF_SMALL
#define ARCH_SHF_SMALL 0
#endif

/* If this is set, the section belongs in the init part of the module */
#define INIT_OFFSET_MASK (1UL << (BITS_PER_LONG-1))

/* List of modules, protected by module_mutex or preempt_disable
 * (delete uses stop_machine/add uses RCU list operations). */
DEFINE_MUTEX(module_mutex);
EXPORT_SYMBOL_GPL(module_mutex);
static LIST_HEAD(modules);

/* Block module loading/unloading? */
int modules_disabled = 0;

/* Waiting for a module to finish initializing? */
static DECLARE_WAIT_QUEUE_HEAD(module_wq);

static BLOCKING_NOTIFIER_HEAD(module_notify_list);

/* Bounds of module allocation, for speeding __module_address */
static unsigned long module_addr_min = -1UL, module_addr_max = 0;

int register_module_notifier(struct notifier_block * nb)
{
	return blocking_notifier_chain_register(&module_notify_list, nb);
}
EXPORT_SYMBOL(register_module_notifier);

int unregister_module_notifier(struct notifier_block * nb)
{
	return blocking_notifier_chain_unregister(&module_notify_list, nb);
}
EXPORT_SYMBOL(unregister_module_notifier);

/* We require a truly strong try_module_get(): 0 means failure due to
   ongoing or failed initialization etc. */
static inline int strong_try_module_get(struct module *mod)
{
	if (mod && mod->state == MODULE_STATE_COMING)
		return -EBUSY;
	if (try_module_get(mod))
		return 0;
	else
		return -ENOENT;
}

static inline void add_taint_module(struct module *mod, unsigned flag)
{
	add_taint(flag);
	mod->taints |= (1U << flag);
}

/*
 * A thread that wants to hold a reference to a module only while it
 * is running can call this to safely exit.  nfsd and lockd use this.
 */
void __module_put_and_exit(struct module *mod, long code)
{
	module_put(mod);
	do_exit(code);
}
EXPORT_SYMBOL(__module_put_and_exit);

/* Find a module section: 0 means not found. */
static unsigned int find_sec(Elf_Ehdr *hdr,
			     Elf_Shdr *sechdrs,
			     const char *secstrings,
			     const char *name)
{
	unsigned int i;

	for (i = 1; i < hdr->e_shnum; i++)
		/* Alloc bit cleared means "ignore it." */
		if ((sechdrs[i].sh_flags & SHF_ALLOC)
		    && strcmp(secstrings+sechdrs[i].sh_name, name) == 0)
			return i;
	return 0;
}

/* Find a module section, or NULL. */
static void *section_addr(Elf_Ehdr *hdr, Elf_Shdr *shdrs,
			  const char *secstrings, const char *name)
{
	/* Section 0 has sh_addr 0. */
	return (void *)shdrs[find_sec(hdr, shdrs, secstrings, name)].sh_addr;
}

/* Find a module section, or NULL.  Fill in number of "objects" in section. */
static void *section_objs(Elf_Ehdr *hdr,
			  Elf_Shdr *sechdrs,
			  const char *secstrings,
			  const char *name,
			  size_t object_size,
			  unsigned int *num)
{
	unsigned int sec = find_sec(hdr, sechdrs, secstrings, name);

	/* Section 0 has sh_addr 0 and sh_size 0. */
	*num = sechdrs[sec].sh_size / object_size;
	return (void *)sechdrs[sec].sh_addr;
}

/* Provided by the linker */
extern const struct kernel_symbol __start___ksymtab[];
extern const struct kernel_symbol __stop___ksymtab[];
extern const struct kernel_symbol __start___ksymtab_gpl[];
extern const struct kernel_symbol __stop___ksymtab_gpl[];
extern const struct kernel_symbol __start___ksymtab_gpl_future[];
extern const struct kernel_symbol __stop___ksymtab_gpl_future[];
extern const struct kernel_symbol __start___ksymtab_gpl_future[];
extern const struct kernel_symbol __stop___ksymtab_gpl_future[];
extern const unsigned long __start___kcrctab[];
extern const unsigned long __start___kcrctab_gpl[];
extern const unsigned long __start___kcrctab_gpl_future[];
#ifdef CONFIG_UNUSED_SYMBOLS
extern const struct kernel_symbol __start___ksymtab_unused[];
extern const struct kernel_symbol __stop___ksymtab_unused[];
extern const struct kernel_symbol __start___ksymtab_unused_gpl[];
extern const struct kernel_symbol __stop___ksymtab_unused_gpl[];
extern const unsigned long __start___kcrctab_unused[];
extern const unsigned long __start___kcrctab_unused_gpl[];
#endif

#ifndef CONFIG_MODVERSIONS
#define symversion(base, idx) NULL
#else
#define symversion(base, idx) ((base != NULL) ? ((base) + (idx)) : NULL)
#endif

static bool each_symbol_in_section(const struct symsearch *arr,
				   unsigned int arrsize,
				   struct module *owner,
				   bool (*fn)(const struct symsearch *syms,
					      struct module *owner,
					      unsigned int symnum, void *data),
				   void *data)
{
	unsigned int i, j;

	for (j = 0; j < arrsize; j++) {
		for (i = 0; i < arr[j].stop - arr[j].start; i++)
			if (fn(&arr[j], owner, i, data))
				return true;
	}

	return false;
}

/* Returns true as soon as fn returns true, otherwise false. */
bool each_symbol(bool (*fn)(const struct symsearch *arr, struct module *owner,
			    unsigned int symnum, void *data), void *data)
{
	struct module *mod;
	const struct symsearch arr[] = {
		{ __start___ksymtab, __stop___ksymtab, __start___kcrctab,
		  NOT_GPL_ONLY, false },
		{ __start___ksymtab_gpl, __stop___ksymtab_gpl,
		  __start___kcrctab_gpl,
		  GPL_ONLY, false },
		{ __start___ksymtab_gpl_future, __stop___ksymtab_gpl_future,
		  __start___kcrctab_gpl_future,
		  WILL_BE_GPL_ONLY, false },
#ifdef CONFIG_UNUSED_SYMBOLS
		{ __start___ksymtab_unused, __stop___ksymtab_unused,
		  __start___kcrctab_unused,
		  NOT_GPL_ONLY, true },
		{ __start___ksymtab_unused_gpl, __stop___ksymtab_unused_gpl,
		  __start___kcrctab_unused_gpl,
		  GPL_ONLY, true },
#endif
	};

	if (each_symbol_in_section(arr, ARRAY_SIZE(arr), NULL, fn, data))
		return true;

	list_for_each_entry_rcu(mod, &modules, list) {
		struct symsearch arr[] = {
			{ mod->syms, mod->syms + mod->num_syms, mod->crcs,
			  NOT_GPL_ONLY, false },
			{ mod->gpl_syms, mod->gpl_syms + mod->num_gpl_syms,
			  mod->gpl_crcs,
			  GPL_ONLY, false },
			{ mod->gpl_future_syms,
			  mod->gpl_future_syms + mod->num_gpl_future_syms,
			  mod->gpl_future_crcs,
			  WILL_BE_GPL_ONLY, false },
#ifdef CONFIG_UNUSED_SYMBOLS
			{ mod->unused_syms,
			  mod->unused_syms + mod->num_unused_syms,
			  mod->unused_crcs,
			  NOT_GPL_ONLY, true },
			{ mod->unused_gpl_syms,
			  mod->unused_gpl_syms + mod->num_unused_gpl_syms,
			  mod->unused_gpl_crcs,
			  GPL_ONLY, true },
#endif
		};

		if (each_symbol_in_section(arr, ARRAY_SIZE(arr), mod, fn, data))
			return true;
	}
	return false;
}
EXPORT_SYMBOL_GPL(each_symbol);

struct find_symbol_arg {
	/* Input */
	const char *name;
	bool gplok;
	bool warn;

	/* Output */
	struct module *owner;
	const unsigned long *crc;
	const struct kernel_symbol *sym;
};

static bool find_symbol_in_section(const struct symsearch *syms,
				   struct module *owner,
				   unsigned int symnum, void *data)
{
	struct find_symbol_arg *fsa = data;

	if (strcmp(syms->start[symnum].name, fsa->name) != 0)
		return false;

	if (!fsa->gplok) {
		if (syms->licence == GPL_ONLY)
			return false;
		if (syms->licence == WILL_BE_GPL_ONLY && fsa->warn) {
			printk(KERN_WARNING "Symbol %s is being used "
			       "by a non-GPL module, which will not "
			       "be allowed in the future\n", fsa->name);
			printk(KERN_WARNING "Please see the file "
			       "Documentation/feature-removal-schedule.txt "
			       "in the kernel source tree for more details.\n");
		}
	}

#ifdef CONFIG_UNUSED_SYMBOLS
	if (syms->unused && fsa->warn) {
		printk(KERN_WARNING "Symbol %s is marked as UNUSED, "
		       "however this module is using it.\n", fsa->name);
		printk(KERN_WARNING
		       "This symbol will go away in the future.\n");
		printk(KERN_WARNING
		       "Please evalute if this is the right api to use and if "
		       "it really is, submit a report the linux kernel "
		       "mailinglist together with submitting your code for "
		       "inclusion.\n");
	}
#endif

	fsa->owner = owner;
	fsa->crc = symversion(syms->crcs, symnum);
	fsa->sym = &syms->start[symnum];
	return true;
}

/* Find a symbol and return it, along with, (optional) crc and
 * (optional) module which owns it */
const struct kernel_symbol *find_symbol(const char *name,
					struct module **owner,
					const unsigned long **crc,
					bool gplok,
					bool warn)
{
	struct find_symbol_arg fsa;

	fsa.name = name;
	fsa.gplok = gplok;
	fsa.warn = warn;

	if (each_symbol(find_symbol_in_section, &fsa)) {
		if (owner)
			*owner = fsa.owner;
		if (crc)
			*crc = fsa.crc;
		return fsa.sym;
	}

	DEBUGP("Failed to find symbol %s\n", name);
	return NULL;
}
EXPORT_SYMBOL_GPL(find_symbol);

/* Search for module by name: must hold module_mutex. */
struct module *find_module(const char *name)
{
	struct module *mod;

	list_for_each_entry(mod, &modules, list) {
		if (strcmp(mod->name, name) == 0)
			return mod;
	}
	return NULL;
}
EXPORT_SYMBOL_GPL(find_module);

#ifdef CONFIG_SMP

#ifndef CONFIG_HAVE_LEGACY_PER_CPU_AREA

static void *percpu_modalloc(unsigned long size, unsigned long align,
			     const char *name)
{
	void *ptr;

	if (align > PAGE_SIZE) {
		printk(KERN_WARNING "%s: per-cpu alignment %li > %li\n",
		       name, align, PAGE_SIZE);
		align = PAGE_SIZE;
	}

	ptr = __alloc_reserved_percpu(size, align);
	if (!ptr)
		printk(KERN_WARNING
		       "Could not allocate %lu bytes percpu data\n", size);
	return ptr;
}

static void percpu_modfree(void *freeme)
{
	free_percpu(freeme);
}

#else /* ... CONFIG_HAVE_LEGACY_PER_CPU_AREA */

/* Number of blocks used and allocated. */
static unsigned int pcpu_num_used, pcpu_num_allocated;
/* Size of each block.  -ve means used. */
static int *pcpu_size;

static int split_block(unsigned int i, unsigned short size)
{
	/* Reallocation required? */
	if (pcpu_num_used + 1 > pcpu_num_allocated) {
		int *new;

		new = krealloc(pcpu_size, sizeof(new[0])*pcpu_num_allocated*2,
			       GFP_KERNEL);
		if (!new)
			return 0;

		pcpu_num_allocated *= 2;
		pcpu_size = new;
	}

	/* Insert a new subblock */
	memmove(&pcpu_size[i+1], &pcpu_size[i],
		sizeof(pcpu_size[0]) * (pcpu_num_used - i));
	pcpu_num_used++;

	pcpu_size[i+1] -= size;
	pcpu_size[i] = size;
	return 1;
}

static inline unsigned int block_size(int val)
{
	if (val < 0)
		return -val;
	return val;
}

static void *percpu_modalloc(unsigned long size, unsigned long align,
			     const char *name)
{
	unsigned long extra;
	unsigned int i;
	void *ptr;
	int cpu;

	if (align > PAGE_SIZE) {
		printk(KERN_WARNING "%s: per-cpu alignment %li > %li\n",
		       name, align, PAGE_SIZE);
		align = PAGE_SIZE;
	}

	ptr = __per_cpu_start;
	for (i = 0; i < pcpu_num_used; ptr += block_size(pcpu_size[i]), i++) {
		/* Extra for alignment requirement. */
		extra = ALIGN((unsigned long)ptr, align) - (unsigned long)ptr;
		BUG_ON(i == 0 && extra != 0);

		if (pcpu_size[i] < 0 || pcpu_size[i] < extra + size)
			continue;

		/* Transfer extra to previous block. */
		if (pcpu_size[i-1] < 0)
			pcpu_size[i-1] -= extra;
		else
			pcpu_size[i-1] += extra;
		pcpu_size[i] -= extra;
		ptr += extra;

		/* Split block if warranted */
		if (pcpu_size[i] - size > sizeof(unsigned long))
			if (!split_block(i, size))
				return NULL;

		/* add the per-cpu scanning areas */
		for_each_possible_cpu(cpu)
			kmemleak_alloc(ptr + per_cpu_offset(cpu), size, 0,
				       GFP_KERNEL);

		/* Mark allocated */
		pcpu_size[i] = -pcpu_size[i];
		return ptr;
	}

	printk(KERN_WARNING "Could not allocate %lu bytes percpu data\n",
	       size);
	return NULL;
}

static void percpu_modfree(void *freeme)
{
	unsigned int i;
	void *ptr = __per_cpu_start + block_size(pcpu_size[0]);
	int cpu;

	/* First entry is core kernel percpu data. */
	for (i = 1; i < pcpu_num_used; ptr += block_size(pcpu_size[i]), i++) {
		if (ptr == freeme) {
			pcpu_size[i] = -pcpu_size[i];
			goto free;
		}
	}
	BUG();

 free:
	/* remove the per-cpu scanning areas */
	for_each_possible_cpu(cpu)
		kmemleak_free(freeme + per_cpu_offset(cpu));

	/* Merge with previous? */
	if (pcpu_size[i-1] >= 0) {
		pcpu_size[i-1] += pcpu_size[i];
		pcpu_num_used--;
		memmove(&pcpu_size[i], &pcpu_size[i+1],
			(pcpu_num_used - i) * sizeof(pcpu_size[0]));
		i--;
	}
	/* Merge with next? */
	if (i+1 < pcpu_num_used && pcpu_size[i+1] >= 0) {
		pcpu_size[i] += pcpu_size[i+1];
		pcpu_num_used--;
		memmove(&pcpu_size[i+1], &pcpu_size[i+2],
			(pcpu_num_used - (i+1)) * sizeof(pcpu_size[0]));
	}
}

static int percpu_modinit(void)
{
	pcpu_num_used = 2;
	pcpu_num_allocated = 2;
	pcpu_size = kmalloc(sizeof(pcpu_size[0]) * pcpu_num_allocated,
			    GFP_KERNEL);
	/* Static in-kernel percpu data (used). */
	pcpu_size[0] = -(__per_cpu_end-__per_cpu_start);
	/* Free room. */
	pcpu_size[1] = PERCPU_ENOUGH_ROOM + pcpu_size[0];
	if (pcpu_size[1] < 0) {
		printk(KERN_ERR "No per-cpu room for modules.\n");
		pcpu_num_used = 1;
	}

	return 0;
}
__initcall(percpu_modinit);

#endif /* CONFIG_HAVE_LEGACY_PER_CPU_AREA */

static unsigned int find_pcpusec(Elf_Ehdr *hdr,
				 Elf_Shdr *sechdrs,
				 const char *secstrings)
{
	return find_sec(hdr, sechdrs, secstrings, ".data.percpu");
}

static void percpu_modcopy(void *pcpudest, const void *from, unsigned long size)
{
	int cpu;

	for_each_possible_cpu(cpu)
		memcpy(pcpudest + per_cpu_offset(cpu), from, size);
}

#else /* ... !CONFIG_SMP */

static inline void *percpu_modalloc(unsigned long size, unsigned long align,
				    const char *name)
{
	return NULL;
}
static inline void percpu_modfree(void *pcpuptr)
{
	BUG();
}
static inline unsigned int find_pcpusec(Elf_Ehdr *hdr,
					Elf_Shdr *sechdrs,
					const char *secstrings)
{
	return 0;
}
static inline void percpu_modcopy(void *pcpudst, const void *src,
				  unsigned long size)
{
	/* pcpusec should be 0, and size of that section should be 0. */
	BUG_ON(size != 0);
}

#endif /* CONFIG_SMP */

#define MODINFO_ATTR(field)	\
static void setup_modinfo_##field(struct module *mod, const char *s)  \
{                                                                     \
	mod->field = kstrdup(s, GFP_KERNEL);                          \
}                                                                     \
static ssize_t show_modinfo_##field(struct module_attribute *mattr,   \
	                struct module *mod, char *buffer)             \
{                                                                     \
	return sprintf(buffer, "%s\n", mod->field);                   \
}                                                                     \
static int modinfo_##field##_exists(struct module *mod)               \
{                                                                     \
	return mod->field != NULL;                                    \
}                                                                     \
static void free_modinfo_##field(struct module *mod)                  \
{                                                                     \
	kfree(mod->field);                                            \
	mod->field = NULL;                                            \
}                                                                     \
static struct module_attribute modinfo_##field = {                    \
	.attr = { .name = __stringify(field), .mode = 0444 },         \
	.show = show_modinfo_##field,                                 \
	.setup = setup_modinfo_##field,                               \
	.test = modinfo_##field##_exists,                             \
	.free = free_modinfo_##field,                                 \
};

MODINFO_ATTR(version);
MODINFO_ATTR(srcversion);

static char last_unloaded_module[MODULE_NAME_LEN+1];

#ifdef CONFIG_MODULE_UNLOAD
/* Init the unload section of the module. */
static void module_unload_init(struct module *mod)
{
	int cpu;

	INIT_LIST_HEAD(&mod->modules_which_use_me);
	for_each_possible_cpu(cpu)
		local_set(__module_ref_addr(mod, cpu), 0);
	/* Hold reference count during initialization. */
	local_set(__module_ref_addr(mod, raw_smp_processor_id()), 1);
	/* Backwards compatibility macros put refcount during init. */
	mod->waiter = current;
}

/* modules using other modules */
struct module_use
{
	struct list_head list;
	struct module *module_which_uses;
};

/* Does a already use b? */
static int already_uses(struct module *a, struct module *b)
{
	struct module_use *use;

	list_for_each_entry(use, &b->modules_which_use_me, list) {
		if (use->module_which_uses == a) {
			DEBUGP("%s uses %s!\n", a->name, b->name);
			return 1;
		}
	}
	DEBUGP("%s does not use %s!\n", a->name, b->name);
	return 0;
}

/* Module a uses b */
int use_module(struct module *a, struct module *b)
{
	struct module_use *use;
	int no_warn, err;

	if (b == NULL || already_uses(a, b)) return 1;

	/* If we're interrupted or time out, we fail. */
	if (wait_event_interruptible_timeout(
		    module_wq, (err = strong_try_module_get(b)) != -EBUSY,
		    30 * HZ) <= 0) {
		printk("%s: gave up waiting for init of module %s.\n",
		       a->name, b->name);
		return 0;
	}

	/* If strong_try_module_get() returned a different error, we fail. */
	if (err)
		return 0;

	DEBUGP("Allocating new usage for %s.\n", a->name);
	use = kmalloc(sizeof(*use), GFP_ATOMIC);
	if (!use) {
		printk("%s: out of memory loading\n", a->name);
		module_put(b);
		return 0;
	}

	use->module_which_uses = a;
	list_add(&use->list, &b->modules_which_use_me);
	no_warn = sysfs_create_link(b->holders_dir, &a->mkobj.kobj, a->name);
	return 1;
}
EXPORT_SYMBOL_GPL(use_module);

/* Clear the unload stuff of the module. */
static void module_unload_free(struct module *mod)
{
	struct module *i;

	list_for_each_entry(i, &modules, list) {
		struct module_use *use;

		list_for_each_entry(use, &i->modules_which_use_me, list) {
			if (use->module_which_uses == mod) {
				DEBUGP("%s unusing %s\n", mod->name, i->name);
				module_put(i);
				list_del(&use->list);
				kfree(use);
				sysfs_remove_link(i->holders_dir, mod->name);
				/* There can be at most one match. */
				break;
			}
		}
	}
}

#ifdef CONFIG_MODULE_FORCE_UNLOAD
static inline int try_force_unload(unsigned int flags)
{
	int ret = (flags & O_TRUNC);
	if (ret)
		add_taint(TAINT_FORCED_RMMOD);
	return ret;
}
#else
static inline int try_force_unload(unsigned int flags)
{
	return 0;
}
#endif /* CONFIG_MODULE_FORCE_UNLOAD */

struct stopref
{
	struct module *mod;
	int flags;
	int *forced;
};

/* Whole machine is stopped with interrupts off when this runs. */
static int __try_stop_module(void *_sref)
{
	struct stopref *sref = _sref;

	/* If it's not unused, quit unless we're forcing. */
	if (module_refcount(sref->mod) != 0) {
		if (!(*sref->forced = try_force_unload(sref->flags)))
			return -EWOULDBLOCK;
	}

	/* Mark it as dying. */
	sref->mod->state = MODULE_STATE_GOING;
	return 0;
}

static int try_stop_module(struct module *mod, int flags, int *forced)
{
	if (flags & O_NONBLOCK) {
		struct stopref sref = { mod, flags, forced };

		return stop_machine(__try_stop_module, &sref, NULL);
	} else {
		/* We don't need to stop the machine for this. */
		mod->state = MODULE_STATE_GOING;
		synchronize_sched();
		return 0;
	}
}

unsigned int module_refcount(struct module *mod)
{
	unsigned int total = 0;
	int cpu;

	for_each_possible_cpu(cpu)
		total += local_read(__module_ref_addr(mod, cpu));
	return total;
}
EXPORT_SYMBOL(module_refcount);

/* This exists whether we can unload or not */
static void free_module(struct module *mod);

static void wait_for_zero_refcount(struct module *mod)
{
	/* Since we might sleep for some time, release the mutex first */
	mutex_unlock(&module_mutex);
	for (;;) {
		DEBUGP("Looking at refcount...\n");
		set_current_state(TASK_UNINTERRUPTIBLE);
		if (module_refcount(mod) == 0)
			break;
		schedule();
	}
	current->state = TASK_RUNNING;
	mutex_lock(&module_mutex);
}

SYSCALL_DEFINE2(delete_module, const char __user *, name_user,
		unsigned int, flags)
{
	struct module *mod;
	char name[MODULE_NAME_LEN];
	int ret, forced = 0;

	if (!capable(CAP_SYS_MODULE) || modules_disabled)
		return -EPERM;

	if (strncpy_from_user(name, name_user, MODULE_NAME_LEN-1) < 0)
		return -EFAULT;
	name[MODULE_NAME_LEN-1] = '\0';

	/* Create stop_machine threads since free_module relies on
	 * a non-failing stop_machine call. */
	ret = stop_machine_create();
	if (ret)
		return ret;

	if (mutex_lock_interruptible(&module_mutex) != 0) {
		ret = -EINTR;
		goto out_stop;
	}

	mod = find_module(name);
	if (!mod) {
		ret = -ENOENT;
		goto out;
	}

	if (!list_empty(&mod->modules_which_use_me)) {
		/* Other modules depend on us: get rid of them first. */
		ret = -EWOULDBLOCK;
		goto out;
	}

	/* Doing init or already dying? */
	if (mod->state != MODULE_STATE_LIVE) {
		/* FIXME: if (force), slam module count and wake up
                   waiter --RR */
		DEBUGP("%s already dying\n", mod->name);
		ret = -EBUSY;
		goto out;
	}

	/* If it has an init func, it must have an exit func to unload */
	if (mod->init && !mod->exit) {
		forced = try_force_unload(flags);
		if (!forced) {
			/* This module can't be removed */
			ret = -EBUSY;
			goto out;
		}
	}

	/* Set this up before setting mod->state */
	mod->waiter = current;

	/* Stop the machine so refcounts can't move and disable module. */
	ret = try_stop_module(mod, flags, &forced);
	if (ret != 0)
		goto out;

	/* Never wait if forced. */
	if (!forced && module_refcount(mod) != 0)
		wait_for_zero_refcount(mod);

	mutex_unlock(&module_mutex);
	/* Final destruction now noone is using it. */
	if (mod->exit != NULL)
		mod->exit();
	blocking_notifier_call_chain(&module_notify_list,
				     MODULE_STATE_GOING, mod);
	async_synchronize_full();
	mutex_lock(&module_mutex);
	/* Store the name of the last unloaded module for diagnostic purposes */
	strlcpy(last_unloaded_module, mod->name, sizeof(last_unloaded_module));
	ddebug_remove_module(mod->name);
	free_module(mod);

 out:
	mutex_unlock(&module_mutex);
out_stop:
	stop_machine_destroy();
	return ret;
}

static inline void print_unload_info(struct seq_file *m, struct module *mod)
{
	struct module_use *use;
	int printed_something = 0;

	seq_printf(m, " %u ", module_refcount(mod));

	/* Always include a trailing , so userspace can differentiate
           between this and the old multi-field proc format. */
	list_for_each_entry(use, &mod->modules_which_use_me, list) {
		printed_something = 1;
		seq_printf(m, "%s,", use->module_which_uses->name);
	}

	if (mod->init != NULL && mod->exit == NULL) {
		printed_something = 1;
		seq_printf(m, "[permanent],");
	}

	if (!printed_something)
		seq_printf(m, "-");
}

void __symbol_put(const char *symbol)
{
	struct module *owner;

	preempt_disable();
	if (!find_symbol(symbol, &owner, NULL, true, false))
		BUG();
	module_put(owner);
	preempt_enable();
}
EXPORT_SYMBOL(__symbol_put);

/* Note this assumes addr is a function, which it currently always is. */
void symbol_put_addr(void *addr)
{
	struct module *modaddr;
	unsigned long a = (unsigned long)dereference_function_descriptor(addr);

	if (core_kernel_text(a))
		return;

	/* module_text_address is safe here: we're supposed to have reference
	 * to module from symbol_get, so it can't go away. */
	modaddr = __module_text_address(a);
	BUG_ON(!modaddr);
	module_put(modaddr);
}
EXPORT_SYMBOL_GPL(symbol_put_addr);

static ssize_t show_refcnt(struct module_attribute *mattr,
			   struct module *mod, char *buffer)
{
	return sprintf(buffer, "%u\n", module_refcount(mod));
}

static struct module_attribute refcnt = {
	.attr = { .name = "refcnt", .mode = 0444 },
	.show = show_refcnt,
};

void module_put(struct module *module)
{
	if (module) {
		unsigned int cpu = get_cpu();
		local_dec(__module_ref_addr(module, cpu));
		trace_module_put(module, _RET_IP_,
				 local_read(__module_ref_addr(module, cpu)));
		/* Maybe they're waiting for us to drop reference? */
		if (unlikely(!module_is_live(module)))
			wake_up_process(module->waiter);
		put_cpu();
	}
}
EXPORT_SYMBOL(module_put);

#else /* !CONFIG_MODULE_UNLOAD */
static inline void print_unload_info(struct seq_file *m, struct module *mod)
{
	/* We don't know the usage count, or what modules are using. */
	seq_printf(m, " - -");
}

static inline void module_unload_free(struct module *mod)
{
}

int use_module(struct module *a, struct module *b)
{
	return strong_try_module_get(b) == 0;
}
EXPORT_SYMBOL_GPL(use_module);

static inline void module_unload_init(struct module *mod)
{
}
#endif /* CONFIG_MODULE_UNLOAD */

static ssize_t show_initstate(struct module_attribute *mattr,
			   struct module *mod, char *buffer)
{
	const char *state = "unknown";

	switch (mod->state) {
	case MODULE_STATE_LIVE:
		state = "live";
		break;
	case MODULE_STATE_COMING:
		state = "coming";
		break;
	case MODULE_STATE_GOING:
		state = "going";
		break;
	}
	return sprintf(buffer, "%s\n", state);
}

static struct module_attribute initstate = {
	.attr = { .name = "initstate", .mode = 0444 },
	.show = show_initstate,
};

static struct module_attribute *modinfo_attrs[] = {
	&modinfo_version,
	&modinfo_srcversion,
	&initstate,
#ifdef CONFIG_MODULE_UNLOAD
	&refcnt,
#endif
	NULL,
};

static const char vermagic[] = VERMAGIC_STRING;

static int try_to_force_load(struct module *mod, const char *reason)
{
#ifdef CONFIG_MODULE_FORCE_LOAD
	if (!test_taint(TAINT_FORCED_MODULE))
		printk(KERN_WARNING "%s: %s: kernel tainted.\n",
		       mod->name, reason);
	add_taint_module(mod, TAINT_FORCED_MODULE);
	return 0;
#else
	return -ENOEXEC;
#endif
}

#ifdef CONFIG_MODVERSIONS
static int check_version(Elf_Shdr *sechdrs,
			 unsigned int versindex,
			 const char *symname,
			 struct module *mod, 
			 const unsigned long *crc)
{
	unsigned int i, num_versions;
	struct modversion_info *versions;

	/* Exporting module didn't supply crcs?  OK, we're already tainted. */
	if (!crc)
		return 1;

	/* No versions at all?  modprobe --force does this. */
	if (versindex == 0)
		return try_to_force_load(mod, symname) == 0;

	versions = (void *) sechdrs[versindex].sh_addr;
	num_versions = sechdrs[versindex].sh_size
		/ sizeof(struct modversion_info);

	for (i = 0; i < num_versions; i++) {
		if (strcmp(versions[i].name, symname) != 0)
			continue;

		if (versions[i].crc == *crc)
			return 1;
		DEBUGP("Found checksum %lX vs module %lX\n",
		       *crc, versions[i].crc);
		goto bad_version;
	}

	printk(KERN_WARNING "%s: no symbol version for %s\n",
	       mod->name, symname);
	return 0;

bad_version:
	printk("%s: disagrees about version of symbol %s\n",
	       mod->name, symname);
	return 0;
}

static inline int check_modstruct_version(Elf_Shdr *sechdrs,
					  unsigned int versindex,
					  struct module *mod)
{
	const unsigned long *crc;

	if (!find_symbol(MODULE_SYMBOL_PREFIX "module_layout", NULL,
			 &crc, true, false))
		BUG();
	return check_version(sechdrs, versindex, "module_layout", mod, crc);
}

/* First part is kernel version, which we ignore if module has crcs. */
static inline int same_magic(const char *amagic, const char *bmagic,
			     bool has_crcs)
{
	if (has_crcs) {
		amagic += strcspn(amagic, " ");
		bmagic += strcspn(bmagic, " ");
	}
	return strcmp(amagic, bmagic) == 0;
}
#else
static inline int check_version(Elf_Shdr *sechdrs,
				unsigned int versindex,
				const char *symname,
				struct module *mod, 
				const unsigned long *crc)
{
	return 1;
}

static inline int check_modstruct_version(Elf_Shdr *sechdrs,
					  unsigned int versindex,
					  struct module *mod)
{
	return 1;
}

static inline int same_magic(const char *amagic, const char *bmagic,
			     bool has_crcs)
{
	return strcmp(amagic, bmagic) == 0;
}
#endif /* CONFIG_MODVERSIONS */

/* Resolve a symbol for this module.  I.e. if we find one, record usage.
   Must be holding module_mutex. */
static const struct kernel_symbol *resolve_symbol(Elf_Shdr *sechdrs,
						  unsigned int versindex,
						  const char *name,
						  struct module *mod)
{
	struct module *owner;
	const struct kernel_symbol *sym;
	const unsigned long *crc;

	sym = find_symbol(name, &owner, &crc,
			  !(mod->taints & (1 << TAINT_PROPRIETARY_MODULE)), true);
	/* use_module can fail due to OOM,
	   or module initialization or unloading */
	if (sym) {
		if (!check_version(sechdrs, versindex, name, mod, crc) ||
		    !use_module(mod, owner))
			sym = NULL;
	}
	return sym;
}

/*
 * /sys/module/foo/sections stuff
 * J. Corbet <corbet@lwn.net>
 */
#if defined(CONFIG_KALLSYMS) && defined(CONFIG_SYSFS)
struct module_sect_attr
{
	struct module_attribute mattr;
	char *name;
	unsigned long address;
};

struct module_sect_attrs
{
	struct attribute_group grp;
	unsigned int nsections;
	struct module_sect_attr attrs[0];
};

static ssize_t module_sect_show(struct module_attribute *mattr,
				struct module *mod, char *buf)
{
	struct module_sect_attr *sattr =
		container_of(mattr, struct module_sect_attr, mattr);
	return sprintf(buf, "0x%lx\n", sattr->address);
}

static void free_sect_attrs(struct module_sect_attrs *sect_attrs)
{
	unsigned int section;

	for (section = 0; section < sect_attrs->nsections; section++)
		kfree(sect_attrs->attrs[section].name);
	kfree(sect_attrs);
}

static void add_sect_attrs(struct module *mod, unsigned int nsect,
		char *secstrings, Elf_Shdr *sechdrs)
{
	unsigned int nloaded = 0, i, size[2];
	struct module_sect_attrs *sect_attrs;
	struct module_sect_attr *sattr;
	struct attribute **gattr;

	/* Count loaded sections and allocate structures */
	for (i = 0; i < nsect; i++)
		if (sechdrs[i].sh_flags & SHF_ALLOC)
			nloaded++;
	size[0] = ALIGN(sizeof(*sect_attrs)
			+ nloaded * sizeof(sect_attrs->attrs[0]),
			sizeof(sect_attrs->grp.attrs[0]));
	size[1] = (nloaded + 1) * sizeof(sect_attrs->grp.attrs[0]);
	sect_attrs = kzalloc(size[0] + size[1], GFP_KERNEL);
	if (sect_attrs == NULL)
		return;

	/* Setup section attributes. */
	sect_attrs->grp.name = "sections";
	sect_attrs->grp.attrs = (void *)sect_attrs + size[0];

	sect_attrs->nsections = 0;
	sattr = &sect_attrs->attrs[0];
	gattr = &sect_attrs->grp.attrs[0];
	for (i = 0; i < nsect; i++) {
		if (! (sechdrs[i].sh_flags & SHF_ALLOC))
			continue;
		sattr->address = sechdrs[i].sh_addr;
		sattr->name = kstrdup(secstrings + sechdrs[i].sh_name,
					GFP_KERNEL);
		if (sattr->name == NULL)
			goto out;
		sect_attrs->nsections++;
		sattr->mattr.show = module_sect_show;
		sattr->mattr.store = NULL;
		sattr->mattr.attr.name = sattr->name;
		sattr->mattr.attr.mode = S_IRUGO;
		*(gattr++) = &(sattr++)->mattr.attr;
	}
	*gattr = NULL;

	if (sysfs_create_group(&mod->mkobj.kobj, &sect_attrs->grp))
		goto out;

	mod->sect_attrs = sect_attrs;
	return;
  out:
	free_sect_attrs(sect_attrs);
}

static void remove_sect_attrs(struct module *mod)
{
	if (mod->sect_attrs) {
		sysfs_remove_group(&mod->mkobj.kobj,
				   &mod->sect_attrs->grp);
		/* We are positive that no one is using any sect attrs
		 * at this point.  Deallocate immediately. */
		free_sect_attrs(mod->sect_attrs);
		mod->sect_attrs = NULL;
	}
}

/*
 * /sys/module/foo/notes/.section.name gives contents of SHT_NOTE sections.
 */

struct module_notes_attrs {
	struct kobject *dir;
	unsigned int notes;
	struct bin_attribute attrs[0];
};

static ssize_t module_notes_read(struct kobject *kobj,
				 struct bin_attribute *bin_attr,
				 char *buf, loff_t pos, size_t count)
{
	/*
	 * The caller checked the pos and count against our size.
	 */
	memcpy(buf, bin_attr->private + pos, count);
	return count;
}

static void free_notes_attrs(struct module_notes_attrs *notes_attrs,
			     unsigned int i)
{
	if (notes_attrs->dir) {
		while (i-- > 0)
			sysfs_remove_bin_file(notes_attrs->dir,
					      &notes_attrs->attrs[i]);
		kobject_put(notes_attrs->dir);
	}
	kfree(notes_attrs);
}

static void add_notes_attrs(struct module *mod, unsigned int nsect,
			    char *secstrings, Elf_Shdr *sechdrs)
{
	unsigned int notes, loaded, i;
	struct module_notes_attrs *notes_attrs;
	struct bin_attribute *nattr;

	/* failed to create section attributes, so can't create notes */
	if (!mod->sect_attrs)
		return;

	/* Count notes sections and allocate structures.  */
	notes = 0;
	for (i = 0; i < nsect; i++)
		if ((sechdrs[i].sh_flags & SHF_ALLOC) &&
		    (sechdrs[i].sh_type == SHT_NOTE))
			++notes;

	if (notes == 0)
		return;

	notes_attrs = kzalloc(sizeof(*notes_attrs)
			      + notes * sizeof(notes_attrs->attrs[0]),
			      GFP_KERNEL);
	if (notes_attrs == NULL)
		return;

	notes_attrs->notes = notes;
	nattr = &notes_attrs->attrs[0];
	for (loaded = i = 0; i < nsect; ++i) {
		if (!(sechdrs[i].sh_flags & SHF_ALLOC))
			continue;
		if (sechdrs[i].sh_type == SHT_NOTE) {
			nattr->attr.name = mod->sect_attrs->attrs[loaded].name;
			nattr->attr.mode = S_IRUGO;
			nattr->size = sechdrs[i].sh_size;
			nattr->private = (void *) sechdrs[i].sh_addr;
			nattr->read = module_notes_read;
			++nattr;
		}
		++loaded;
	}

	notes_attrs->dir = kobject_create_and_add("notes", &mod->mkobj.kobj);
	if (!notes_attrs->dir)
		goto out;

	for (i = 0; i < notes; ++i)
		if (sysfs_create_bin_file(notes_attrs->dir,
					  &notes_attrs->attrs[i]))
			goto out;

	mod->notes_attrs = notes_attrs;
	return;

  out:
	free_notes_attrs(notes_attrs, i);
}

static void remove_notes_attrs(struct module *mod)
{
	if (mod->notes_attrs)
		free_notes_attrs(mod->notes_attrs, mod->notes_attrs->notes);
}

#else

static inline void add_sect_attrs(struct module *mod, unsigned int nsect,
		char *sectstrings, Elf_Shdr *sechdrs)
{
}

static inline void remove_sect_attrs(struct module *mod)
{
}

static inline void add_notes_attrs(struct module *mod, unsigned int nsect,
				   char *sectstrings, Elf_Shdr *sechdrs)
{
}

static inline void remove_notes_attrs(struct module *mod)
{
}
#endif

#ifdef CONFIG_SYSFS
int module_add_modinfo_attrs(struct module *mod)
{
	struct module_attribute *attr;
	struct module_attribute *temp_attr;
	int error = 0;
	int i;

	mod->modinfo_attrs = kzalloc((sizeof(struct module_attribute) *
					(ARRAY_SIZE(modinfo_attrs) + 1)),
					GFP_KERNEL);
	if (!mod->modinfo_attrs)
		return -ENOMEM;

	temp_attr = mod->modinfo_attrs;
	for (i = 0; (attr = modinfo_attrs[i]) && !error; i++) {
		if (!attr->test ||
		    (attr->test && attr->test(mod))) {
			memcpy(temp_attr, attr, sizeof(*temp_attr));
			error = sysfs_create_file(&mod->mkobj.kobj,&temp_attr->attr);
			++temp_attr;
		}
	}
	return error;
}

void module_remove_modinfo_attrs(struct module *mod)
{
	struct module_attribute *attr;
	int i;

	for (i = 0; (attr = &mod->modinfo_attrs[i]); i++) {
		/* pick a field to test for end of list */
		if (!attr->attr.name)
			break;
		sysfs_remove_file(&mod->mkobj.kobj,&attr->attr);
		if (attr->free)
			attr->free(mod);
	}
	kfree(mod->modinfo_attrs);
}

int mod_sysfs_init(struct module *mod)
{
	int err;
	struct kobject *kobj;

	if (!module_sysfs_initialized) {
		printk(KERN_ERR "%s: module sysfs not initialized\n",
		       mod->name);
		err = -EINVAL;
		goto out;
	}

	kobj = kset_find_obj(module_kset, mod->name);
	if (kobj) {
		printk(KERN_ERR "%s: module is already loaded\n", mod->name);
		kobject_put(kobj);
		err = -EINVAL;
		goto out;
	}

	mod->mkobj.mod = mod;

	memset(&mod->mkobj.kobj, 0, sizeof(mod->mkobj.kobj));
	mod->mkobj.kobj.kset = module_kset;
	err = kobject_init_and_add(&mod->mkobj.kobj, &module_ktype, NULL,
				   "%s", mod->name);
	if (err)
		kobject_put(&mod->mkobj.kobj);

	/* delay uevent until full sysfs population */
out:
	return err;
}

int mod_sysfs_setup(struct module *mod,
			   struct kernel_param *kparam,
			   unsigned int num_params)
{
	int err;

	mod->holders_dir = kobject_create_and_add("holders", &mod->mkobj.kobj);
	if (!mod->holders_dir) {
		err = -ENOMEM;
		goto out_unreg;
	}

	err = module_param_sysfs_setup(mod, kparam, num_params);
	if (err)
		goto out_unreg_holders;

	err = module_add_modinfo_attrs(mod);
	if (err)
		goto out_unreg_param;

	kobject_uevent(&mod->mkobj.kobj, KOBJ_ADD);
	return 0;

out_unreg_param:
	module_param_sysfs_remove(mod);
out_unreg_holders:
	kobject_put(mod->holders_dir);
out_unreg:
	kobject_put(&mod->mkobj.kobj);
	return err;
}

static void mod_sysfs_fini(struct module *mod)
{
	kobject_put(&mod->mkobj.kobj);
}

#else /* CONFIG_SYSFS */

static void mod_sysfs_fini(struct module *mod)
{
}

#endif /* CONFIG_SYSFS */

static void mod_kobject_remove(struct module *mod)
{
	module_remove_modinfo_attrs(mod);
	module_param_sysfs_remove(mod);
	kobject_put(mod->mkobj.drivers_dir);
	kobject_put(mod->holders_dir);
	mod_sysfs_fini(mod);
}

/*
 * unlink the module with the whole machine is stopped with interrupts off
 * - this defends against kallsyms not taking locks
 */
static int __unlink_module(void *_mod)
{
	struct module *mod = _mod;
	list_del(&mod->list);
	return 0;
}

/* Free a module, remove from lists, etc (must hold module_mutex). */
static void free_module(struct module *mod)
{
	trace_module_free(mod);

	/* Delete from various lists */
	stop_machine(__unlink_module, mod, NULL);
	remove_notes_attrs(mod);
	remove_sect_attrs(mod);
	mod_kobject_remove(mod);

	/* Arch-specific cleanup. */
	module_arch_cleanup(mod);

	/* Module unload stuff */
	module_unload_free(mod);

	/* Free any allocated parameters. */
	destroy_params(mod->kp, mod->num_kp);

	/* This may be NULL, but that's OK */
	module_free(mod, mod->module_init);
	kfree(mod->args);
	if (mod->percpu)
		percpu_modfree(mod->percpu);
#if defined(CONFIG_MODULE_UNLOAD) && defined(CONFIG_SMP)
	if (mod->refptr)
		percpu_modfree(mod->refptr);
#endif
	/* Free lock-classes: */
	lockdep_free_key_range(mod->module_core, mod->core_size);

	/* Finally, free the core (containing the module structure) */
	module_free(mod, mod->module_core);

#ifdef CONFIG_MPU
	update_protections(current->mm);
#endif
}

void *__symbol_get(const char *symbol)
{
	struct module *owner;
	const struct kernel_symbol *sym;

	preempt_disable();
	sym = find_symbol(symbol, &owner, NULL, true, true);
	if (sym && strong_try_module_get(owner))
		sym = NULL;
	preempt_enable();

	return sym ? (void *)sym->value : NULL;
}
EXPORT_SYMBOL_GPL(__symbol_get);

/*
 * Ensure that an exported symbol [global namespace] does not already exist
 * in the kernel or in some other module's exported symbol table.
 */
static int verify_export_symbols(struct module *mod)
{
	unsigned int i;
	struct module *owner;
	const struct kernel_symbol *s;
	struct {
		const struct kernel_symbol *sym;
		unsigned int num;
	} arr[] = {
		{ mod->syms, mod->num_syms },
		{ mod->gpl_syms, mod->num_gpl_syms },
		{ mod->gpl_future_syms, mod->num_gpl_future_syms },
#ifdef CONFIG_UNUSED_SYMBOLS
		{ mod->unused_syms, mod->num_unused_syms },
		{ mod->unused_gpl_syms, mod->num_unused_gpl_syms },
#endif
	};

	for (i = 0; i < ARRAY_SIZE(arr); i++) {
		for (s = arr[i].sym; s < arr[i].sym + arr[i].num; s++) {
			if (find_symbol(s->name, &owner, NULL, true, false)) {
				printk(KERN_ERR
				       "%s: exports duplicate symbol %s"
				       " (owned by %s)\n",
				       mod->name, s->name, module_name(owner));
				return -ENOEXEC;
			}
		}
	}
	return 0;
}

/* Change all symbols so that st_value encodes the pointer directly. */
static int simplify_symbols(Elf_Shdr *sechdrs,
			    unsigned int symindex,
			    const char *strtab,
			    unsigned int versindex,
			    unsigned int pcpuindex,
			    struct module *mod)
{
	Elf_Sym *sym = (void *)sechdrs[symindex].sh_addr;
	unsigned long secbase;
	unsigned int i, n = sechdrs[symindex].sh_size / sizeof(Elf_Sym);
	int ret = 0;
	const struct kernel_symbol *ksym;

	for (i = 1; i < n; i++) {
		switch (sym[i].st_shndx) {
		case SHN_COMMON:
			/* We compiled with -fno-common.  These are not
			   supposed to happen.  */
			DEBUGP("Common symbol: %s\n", strtab + sym[i].st_name);
			printk("%s: please compile with -fno-common\n",
			       mod->name);
			ret = -ENOEXEC;
			break;

		case SHN_ABS:
			/* Don't need to do anything */
			DEBUGP("Absolute symbol: 0x%08lx\n",
			       (long)sym[i].st_value);
			break;

		case SHN_UNDEF:
			ksym = resolve_symbol(sechdrs, versindex,
					      strtab + sym[i].st_name, mod);
			/* Ok if resolved.  */
			if (ksym) {
				sym[i].st_value = ksym->value;
				break;
			}

			/* Ok if weak.  */
			if (ELF_ST_BIND(sym[i].st_info) == STB_WEAK)
				break;

			printk(KERN_WARNING "%s: Unknown symbol %s\n",
			       mod->name, strtab + sym[i].st_name);
			ret = -ENOENT;
			break;

		default:
			/* Divert to percpu allocation if a percpu var. */
			if (sym[i].st_shndx == pcpuindex)
				secbase = (unsigned long)mod->percpu;
			else
				secbase = sechdrs[sym[i].st_shndx].sh_addr;
			sym[i].st_value += secbase;
			break;
		}
	}

	return ret;
}

/* Additional bytes needed by arch in front of individual sections */
unsigned int __weak arch_mod_section_prepend(struct module *mod,
					     unsigned int section)
{
	/* default implementation just returns zero */
	return 0;
}

/* Update size with this section: return offset. */
static long get_offset(struct module *mod, unsigned int *size,
		       Elf_Shdr *sechdr, unsigned int section)
{
	long ret;

	*size += arch_mod_section_prepend(mod, section);
	ret = ALIGN(*size, sechdr->sh_addralign ?: 1);
	*size = ret + sechdr->sh_size;
	return ret;
}

/* Lay out the SHF_ALLOC sections in a way not dissimilar to how ld
   might -- code, read-only data, read-write data, small data.  Tally
   sizes, and place the offsets into sh_entsize fields: high bit means it
   belongs in init. */
static void layout_sections(struct module *mod,
			    const Elf_Ehdr *hdr,
			    Elf_Shdr *sechdrs,
			    const char *secstrings)
{
	static unsigned long const masks[][2] = {
		/* NOTE: all executable code must be the first section
		 * in this array; otherwise modify the text_size
		 * finder in the two loops below */
		{ SHF_EXECINSTR | SHF_ALLOC, ARCH_SHF_SMALL },
		{ SHF_ALLOC, SHF_WRITE | ARCH_SHF_SMALL },
		{ SHF_WRITE | SHF_ALLOC, ARCH_SHF_SMALL },
		{ ARCH_SHF_SMALL | SHF_ALLOC, 0 }
	};
	unsigned int m, i;

	for (i = 0; i < hdr->e_shnum; i++)
		sechdrs[i].sh_entsize = ~0UL;

	DEBUGP("Core section allocation order:\n");
	for (m = 0; m < ARRAY_SIZE(masks); ++m) {
		for (i = 0; i < hdr->e_shnum; ++i) {
			Elf_Shdr *s = &sechdrs[i];

			if ((s->sh_flags & masks[m][0]) != masks[m][0]
			    || (s->sh_flags & masks[m][1])
			    || s->sh_entsize != ~0UL
			    || strstarts(secstrings + s->sh_name, ".init"))
				continue;
			s->sh_entsize = get_offset(mod, &mod->core_size, s, i);
			DEBUGP("\t%s\n", secstrings + s->sh_name);
		}
		if (m == 0)
			mod->core_text_size = mod->core_size;
	}

	DEBUGP("Init section allocation order:\n");
	for (m = 0; m < ARRAY_SIZE(masks); ++m) {
		for (i = 0; i < hdr->e_shnum; ++i) {
			Elf_Shdr *s = &sechdrs[i];

			if ((s->sh_flags & masks[m][0]) != masks[m][0]
			    || (s->sh_flags & masks[m][1])
			    || s->sh_entsize != ~0UL
			    || !strstarts(secstrings + s->sh_name, ".init"))
				continue;
			s->sh_entsize = (get_offset(mod, &mod->init_size, s, i)
					 | INIT_OFFSET_MASK);
			DEBUGP("\t%s\n", secstrings + s->sh_name);
		}
		if (m == 0)
			mod->init_text_size = mod->init_size;
	}
}

static void set_license(struct module *mod, const char *license)
{
	if (!license)
		license = "unspecified";

	if (!license_is_gpl_compatible(license)) {
		if (!test_taint(TAINT_PROPRIETARY_MODULE))
			printk(KERN_WARNING "%s: module license '%s' taints "
				"kernel.\n", mod->name, license);
		add_taint_module(mod, TAINT_PROPRIETARY_MODULE);
	}
}

/* Parse tag=value strings from .modinfo section */
static char *next_string(char *string, unsigned long *secsize)
{
	/* Skip non-zero chars */
	while (string[0]) {
		string++;
		if ((*secsize)-- <= 1)
			return NULL;
	}

	/* Skip any zero padding. */
	while (!string[0]) {
		string++;
		if ((*secsize)-- <= 1)
			return NULL;
	}
	return string;
}

static char *get_modinfo(Elf_Shdr *sechdrs,
			 unsigned int info,
			 const char *tag)
{
	char *p;
	unsigned int taglen = strlen(tag);
	unsigned long size = sechdrs[info].sh_size;

	for (p = (char *)sechdrs[info].sh_addr; p; p = next_string(p, &size)) {
		if (strncmp(p, tag, taglen) == 0 && p[taglen] == '=')
			return p + taglen + 1;
	}
	return NULL;
}

static void setup_modinfo(struct module *mod, Elf_Shdr *sechdrs,
			  unsigned int infoindex)
{
	struct module_attribute *attr;
	int i;

	for (i = 0; (attr = modinfo_attrs[i]); i++) {
		if (attr->setup)
			attr->setup(mod,
				    get_modinfo(sechdrs,
						infoindex,
						attr->attr.name));
	}
}

static void free_modinfo(struct module *mod)
{
	struct module_attribute *attr;
	int i;

	for (i = 0; (attr = modinfo_attrs[i]); i++) {
		if (attr->free)
			attr->free(mod);
	}
}

#ifdef CONFIG_KALLSYMS

/* lookup symbol in given range of kernel_symbols */
static const struct kernel_symbol *lookup_symbol(const char *name,
	const struct kernel_symbol *start,
	const struct kernel_symbol *stop)
{
	const struct kernel_symbol *ks = start;
	for (; ks < stop; ks++)
		if (strcmp(ks->name, name) == 0)
			return ks;
	return NULL;
}

static int is_exported(const char *name, unsigned long value,
		       const struct module *mod)
{
	const struct kernel_symbol *ks;
	if (!mod)
		ks = lookup_symbol(name, __start___ksymtab, __stop___ksymtab);
	else
		ks = lookup_symbol(name, mod->syms, mod->syms + mod->num_syms);
	return ks != NULL && ks->value == value;
}

/* As per nm */
static char elf_type(const Elf_Sym *sym,
		     Elf_Shdr *sechdrs,
		     const char *secstrings,
		     struct module *mod)
{
	if (ELF_ST_BIND(sym->st_info) == STB_WEAK) {
		if (ELF_ST_TYPE(sym->st_info) == STT_OBJECT)
			return 'v';
		else
			return 'w';
	}
	if (sym->st_shndx == SHN_UNDEF)
		return 'U';
	if (sym->st_shndx == SHN_ABS)
		return 'a';
	if (sym->st_shndx >= SHN_LORESERVE)
		return '?';
	if (sechdrs[sym->st_shndx].sh_flags & SHF_EXECINSTR)
		return 't';
	if (sechdrs[sym->st_shndx].sh_flags & SHF_ALLOC
	    && sechdrs[sym->st_shndx].sh_type != SHT_NOBITS) {
		if (!(sechdrs[sym->st_shndx].sh_flags & SHF_WRITE))
			return 'r';
		else if (sechdrs[sym->st_shndx].sh_flags & ARCH_SHF_SMALL)
			return 'g';
		else
			return 'd';
	}
	if (sechdrs[sym->st_shndx].sh_type == SHT_NOBITS) {
		if (sechdrs[sym->st_shndx].sh_flags & ARCH_SHF_SMALL)
			return 's';
		else
			return 'b';
	}
	if (strstarts(secstrings + sechdrs[sym->st_shndx].sh_name, ".debug"))
		return 'n';
	return '?';
}

static bool is_core_symbol(const Elf_Sym *src, const Elf_Shdr *sechdrs,
                           unsigned int shnum)
{
	const Elf_Shdr *sec;

	if (src->st_shndx == SHN_UNDEF
	    || src->st_shndx >= shnum
	    || !src->st_name)
		return false;

	sec = sechdrs + src->st_shndx;
	if (!(sec->sh_flags & SHF_ALLOC)
#ifndef CONFIG_KALLSYMS_ALL
	    || !(sec->sh_flags & SHF_EXECINSTR)
#endif
	    || (sec->sh_entsize & INIT_OFFSET_MASK))
		return false;

	return true;
}

static unsigned long layout_symtab(struct module *mod,
				   Elf_Shdr *sechdrs,
				   unsigned int symindex,
				   unsigned int strindex,
				   const Elf_Ehdr *hdr,
				   const char *secstrings,
				   unsigned long *pstroffs,
				   unsigned long *strmap)
{
	unsigned long symoffs;
	Elf_Shdr *symsect = sechdrs + symindex;
	Elf_Shdr *strsect = sechdrs + strindex;
	const Elf_Sym *src;
	const char *strtab;
	unsigned int i, nsrc, ndst;

	/* Put symbol section at end of init part of module. */
	symsect->sh_flags |= SHF_ALLOC;
	symsect->sh_entsize = get_offset(mod, &mod->init_size, symsect,
					 symindex) | INIT_OFFSET_MASK;
	DEBUGP("\t%s\n", secstrings + symsect->sh_name);

	src = (void *)hdr + symsect->sh_offset;
	nsrc = symsect->sh_size / sizeof(*src);
	strtab = (void *)hdr + strsect->sh_offset;
	for (ndst = i = 1; i < nsrc; ++i, ++src)
		if (is_core_symbol(src, sechdrs, hdr->e_shnum)) {
			unsigned int j = src->st_name;

			while(!__test_and_set_bit(j, strmap) && strtab[j])
				++j;
			++ndst;
		}

	/* Append room for core symbols at end of core part. */
	symoffs = ALIGN(mod->core_size, symsect->sh_addralign ?: 1);
	mod->core_size = symoffs + ndst * sizeof(Elf_Sym);

	/* Put string table section at end of init part of module. */
	strsect->sh_flags |= SHF_ALLOC;
	strsect->sh_entsize = get_offset(mod, &mod->init_size, strsect,
					 strindex) | INIT_OFFSET_MASK;
	DEBUGP("\t%s\n", secstrings + strsect->sh_name);

	/* Append room for core symbols' strings at end of core part. */
	*pstroffs = mod->core_size;
	__set_bit(0, strmap);
	mod->core_size += bitmap_weight(strmap, strsect->sh_size);

	return symoffs;
}

static void add_kallsyms(struct module *mod,
			 Elf_Shdr *sechdrs,
			 unsigned int shnum,
			 unsigned int symindex,
			 unsigned int strindex,
			 unsigned long symoffs,
			 unsigned long stroffs,
			 const char *secstrings,
			 unsigned long *strmap)
{
	unsigned int i, ndst;
	const Elf_Sym *src;
	Elf_Sym *dst;
	char *s;

	mod->symtab = (void *)sechdrs[symindex].sh_addr;
	mod->num_symtab = sechdrs[symindex].sh_size / sizeof(Elf_Sym);
	mod->strtab = (void *)sechdrs[strindex].sh_addr;

	/* Set types up while we still have access to sections. */
	for (i = 0; i < mod->num_symtab; i++)
		mod->symtab[i].st_info
			= elf_type(&mod->symtab[i], sechdrs, secstrings, mod);

	mod->core_symtab = dst = mod->module_core + symoffs;
	src = mod->symtab;
	*dst = *src;
	for (ndst = i = 1; i < mod->num_symtab; ++i, ++src) {
		if (!is_core_symbol(src, sechdrs, shnum))
			continue;
		dst[ndst] = *src;
		dst[ndst].st_name = bitmap_weight(strmap, dst[ndst].st_name);
		++ndst;
	}
	mod->core_num_syms = ndst;

	mod->core_strtab = s = mod->module_core + stroffs;
	for (*s = 0, i = 1; i < sechdrs[strindex].sh_size; ++i)
		if (test_bit(i, strmap))
			*++s = mod->strtab[i];
}
#else
static inline unsigned long layout_symtab(struct module *mod,
					  Elf_Shdr *sechdrs,
					  unsigned int symindex,
					  unsigned int strindex,
<<<<<<< HEAD
					  const Elf_Hdr *hdr,
=======
					  const Elf_Ehdr *hdr,
>>>>>>> ad1cd745
					  const char *secstrings,
					  unsigned long *pstroffs,
					  unsigned long *strmap)
{
<<<<<<< HEAD
}
=======
	return 0;
}

>>>>>>> ad1cd745
static inline void add_kallsyms(struct module *mod,
				Elf_Shdr *sechdrs,
				unsigned int shnum,
				unsigned int symindex,
				unsigned int strindex,
				unsigned long symoffs,
				unsigned long stroffs,
				const char *secstrings,
				const unsigned long *strmap)
{
}
#endif /* CONFIG_KALLSYMS */

static void dynamic_debug_setup(struct _ddebug *debug, unsigned int num)
{
#ifdef CONFIG_DYNAMIC_DEBUG
	if (ddebug_add_module(debug, num, debug->modname))
		printk(KERN_ERR "dynamic debug error adding module: %s\n",
					debug->modname);
#endif
}

static void *module_alloc_update_bounds(unsigned long size)
{
	void *ret = module_alloc(size);

	if (ret) {
		/* Update module bounds. */
		if ((unsigned long)ret < module_addr_min)
			module_addr_min = (unsigned long)ret;
		if ((unsigned long)ret + size > module_addr_max)
			module_addr_max = (unsigned long)ret + size;
	}
	return ret;
}

#ifdef CONFIG_DEBUG_KMEMLEAK
static void kmemleak_load_module(struct module *mod, Elf_Ehdr *hdr,
				 Elf_Shdr *sechdrs, char *secstrings)
{
	unsigned int i;

	/* only scan the sections containing data */
	kmemleak_scan_area(mod->module_core, (unsigned long)mod -
			   (unsigned long)mod->module_core,
			   sizeof(struct module), GFP_KERNEL);

	for (i = 1; i < hdr->e_shnum; i++) {
		if (!(sechdrs[i].sh_flags & SHF_ALLOC))
			continue;
		if (strncmp(secstrings + sechdrs[i].sh_name, ".data", 5) != 0
		    && strncmp(secstrings + sechdrs[i].sh_name, ".bss", 4) != 0)
			continue;

		kmemleak_scan_area(mod->module_core, sechdrs[i].sh_addr -
				   (unsigned long)mod->module_core,
				   sechdrs[i].sh_size, GFP_KERNEL);
	}
}
#else
static inline void kmemleak_load_module(struct module *mod, Elf_Ehdr *hdr,
					Elf_Shdr *sechdrs, char *secstrings)
{
}
#endif

/* Allocate and load the module: note that size of section 0 is always
   zero, and we rely on this for optional sections. */
static noinline struct module *load_module(void __user *umod,
				  unsigned long len,
				  const char __user *uargs)
{
	Elf_Ehdr *hdr;
	Elf_Shdr *sechdrs;
	char *secstrings, *args, *modmagic, *strtab = NULL;
	char *staging;
	unsigned int i;
	unsigned int symindex = 0;
	unsigned int strindex = 0;
	unsigned int modindex, versindex, infoindex, pcpuindex;
	struct module *mod;
	long err = 0;
	void *percpu = NULL, *ptr = NULL; /* Stops spurious gcc warning */
<<<<<<< HEAD
#ifdef CONFIG_KALLSYMS
	unsigned long symoffs, stroffs, *strmap;
#endif
=======
	unsigned long symoffs, stroffs, *strmap;

>>>>>>> ad1cd745
	mm_segment_t old_fs;

	DEBUGP("load_module: umod=%p, len=%lu, uargs=%p\n",
	       umod, len, uargs);
	if (len < sizeof(*hdr))
		return ERR_PTR(-ENOEXEC);

	/* Suck in entire file: we'll want most of it. */
	/* vmalloc barfs on "unusual" numbers.  Check here */
	if (len > 64 * 1024 * 1024 || (hdr = vmalloc(len)) == NULL)
		return ERR_PTR(-ENOMEM);

	if (copy_from_user(hdr, umod, len) != 0) {
		err = -EFAULT;
		goto free_hdr;
	}

	/* Sanity checks against insmoding binaries or wrong arch,
           weird elf version */
	if (memcmp(hdr->e_ident, ELFMAG, SELFMAG) != 0
	    || hdr->e_type != ET_REL
	    || !elf_check_arch(hdr)
	    || hdr->e_shentsize != sizeof(*sechdrs)) {
		err = -ENOEXEC;
		goto free_hdr;
	}

	if (len < hdr->e_shoff + hdr->e_shnum * sizeof(Elf_Shdr))
		goto truncated;

	/* Convenience variables */
	sechdrs = (void *)hdr + hdr->e_shoff;
	secstrings = (void *)hdr + sechdrs[hdr->e_shstrndx].sh_offset;
	sechdrs[0].sh_addr = 0;

	for (i = 1; i < hdr->e_shnum; i++) {
		if (sechdrs[i].sh_type != SHT_NOBITS
		    && len < sechdrs[i].sh_offset + sechdrs[i].sh_size)
			goto truncated;

		/* Mark all sections sh_addr with their address in the
		   temporary image. */
		sechdrs[i].sh_addr = (size_t)hdr + sechdrs[i].sh_offset;

		/* Internal symbols and strings. */
		if (sechdrs[i].sh_type == SHT_SYMTAB) {
			symindex = i;
			strindex = sechdrs[i].sh_link;
			strtab = (char *)hdr + sechdrs[strindex].sh_offset;
		}
#ifndef CONFIG_MODULE_UNLOAD
		/* Don't load .exit sections */
		if (strstarts(secstrings+sechdrs[i].sh_name, ".exit"))
			sechdrs[i].sh_flags &= ~(unsigned long)SHF_ALLOC;
#endif
	}

	modindex = find_sec(hdr, sechdrs, secstrings,
			    ".gnu.linkonce.this_module");
	if (!modindex) {
		printk(KERN_WARNING "No module found in object\n");
		err = -ENOEXEC;
		goto free_hdr;
	}
	/* This is temporary: point mod into copy of data. */
	mod = (void *)sechdrs[modindex].sh_addr;

	if (symindex == 0) {
		printk(KERN_WARNING "%s: module has no symbols (stripped?)\n",
		       mod->name);
		err = -ENOEXEC;
		goto free_hdr;
	}

	versindex = find_sec(hdr, sechdrs, secstrings, "__versions");
	infoindex = find_sec(hdr, sechdrs, secstrings, ".modinfo");
	pcpuindex = find_pcpusec(hdr, sechdrs, secstrings);

	/* Don't keep modinfo and version sections. */
	sechdrs[infoindex].sh_flags &= ~(unsigned long)SHF_ALLOC;
	sechdrs[versindex].sh_flags &= ~(unsigned long)SHF_ALLOC;

	/* Check module struct version now, before we try to use module. */
	if (!check_modstruct_version(sechdrs, versindex, mod)) {
		err = -ENOEXEC;
		goto free_hdr;
	}

	modmagic = get_modinfo(sechdrs, infoindex, "vermagic");
	/* This is allowed: modprobe --force will invalidate it. */
	if (!modmagic) {
		err = try_to_force_load(mod, "bad vermagic");
		if (err)
			goto free_hdr;
	} else if (!same_magic(modmagic, vermagic, versindex)) {
		printk(KERN_ERR "%s: version magic '%s' should be '%s'\n",
		       mod->name, modmagic, vermagic);
		err = -ENOEXEC;
		goto free_hdr;
	}

	staging = get_modinfo(sechdrs, infoindex, "staging");
	if (staging) {
		add_taint_module(mod, TAINT_CRAP);
		printk(KERN_WARNING "%s: module is from the staging directory,"
		       " the quality is unknown, you have been warned.\n",
		       mod->name);
	}

	/* Now copy in args */
	args = strndup_user(uargs, ~0UL >> 1);
	if (IS_ERR(args)) {
		err = PTR_ERR(args);
		goto free_hdr;
	}

	strmap = kzalloc(BITS_TO_LONGS(sechdrs[strindex].sh_size)
			 * sizeof(long), GFP_KERNEL);
	if (!strmap) {
		err = -ENOMEM;
		goto free_mod;
	}

	if (find_module(mod->name)) {
		err = -EEXIST;
		goto free_mod;
	}

	mod->state = MODULE_STATE_COMING;

	/* Allow arches to frob section contents and sizes.  */
	err = module_frob_arch_sections(hdr, sechdrs, secstrings, mod);
	if (err < 0)
		goto free_mod;

	if (pcpuindex) {
		/* We have a special allocation for this section. */
		percpu = percpu_modalloc(sechdrs[pcpuindex].sh_size,
					 sechdrs[pcpuindex].sh_addralign,
					 mod->name);
		if (!percpu) {
			err = -ENOMEM;
			goto free_mod;
		}
		sechdrs[pcpuindex].sh_flags &= ~(unsigned long)SHF_ALLOC;
		mod->percpu = percpu;
	}

	/* Determine total sizes, and put offsets in sh_entsize.  For now
	   this is done generically; there doesn't appear to be any
	   special cases for the architectures. */
	layout_sections(mod, hdr, sechdrs, secstrings);
	symoffs = layout_symtab(mod, sechdrs, symindex, strindex, hdr,
				secstrings, &stroffs, strmap);

	/* Do the allocs. */
	ptr = module_alloc_update_bounds(mod->core_size);
	/*
	 * The pointer to this block is stored in the module structure
	 * which is inside the block. Just mark it as not being a
	 * leak.
	 */
	kmemleak_not_leak(ptr);
	if (!ptr) {
		err = -ENOMEM;
		goto free_percpu;
	}
	memset(ptr, 0, mod->core_size);
	mod->module_core = ptr;

	ptr = module_alloc_update_bounds(mod->init_size);
	/*
	 * The pointer to this block is stored in the module structure
	 * which is inside the block. This block doesn't need to be
	 * scanned as it contains data and code that will be freed
	 * after the module is initialized.
	 */
	kmemleak_ignore(ptr);
	if (!ptr && mod->init_size) {
		err = -ENOMEM;
		goto free_core;
	}
	memset(ptr, 0, mod->init_size);
	mod->module_init = ptr;

	/* Transfer each section which specifies SHF_ALLOC */
	DEBUGP("final section addresses:\n");
	for (i = 0; i < hdr->e_shnum; i++) {
		void *dest;

		if (!(sechdrs[i].sh_flags & SHF_ALLOC))
			continue;

		if (sechdrs[i].sh_entsize & INIT_OFFSET_MASK)
			dest = mod->module_init
				+ (sechdrs[i].sh_entsize & ~INIT_OFFSET_MASK);
		else
			dest = mod->module_core + sechdrs[i].sh_entsize;

		if (sechdrs[i].sh_type != SHT_NOBITS)
			memcpy(dest, (void *)sechdrs[i].sh_addr,
			       sechdrs[i].sh_size);
		/* Update sh_addr to point to copy in image. */
		sechdrs[i].sh_addr = (unsigned long)dest;
		DEBUGP("\t0x%lx %s\n", sechdrs[i].sh_addr, secstrings + sechdrs[i].sh_name);
	}
	/* Module has been moved. */
	mod = (void *)sechdrs[modindex].sh_addr;
	kmemleak_load_module(mod, hdr, sechdrs, secstrings);

#if defined(CONFIG_MODULE_UNLOAD) && defined(CONFIG_SMP)
	mod->refptr = percpu_modalloc(sizeof(local_t), __alignof__(local_t),
				      mod->name);
	if (!mod->refptr) {
		err = -ENOMEM;
		goto free_init;
	}
#endif
	/* Now we've moved module, initialize linked lists, etc. */
	module_unload_init(mod);

	/* add kobject, so we can reference it. */
	err = mod_sysfs_init(mod);
	if (err)
		goto free_unload;

	/* Set up license info based on the info section */
	set_license(mod, get_modinfo(sechdrs, infoindex, "license"));

	/*
	 * ndiswrapper is under GPL by itself, but loads proprietary modules.
	 * Don't use add_taint_module(), as it would prevent ndiswrapper from
	 * using GPL-only symbols it needs.
	 */
	if (strcmp(mod->name, "ndiswrapper") == 0)
		add_taint(TAINT_PROPRIETARY_MODULE);

	/* driverloader was caught wrongly pretending to be under GPL */
	if (strcmp(mod->name, "driverloader") == 0)
		add_taint_module(mod, TAINT_PROPRIETARY_MODULE);

	/* Set up MODINFO_ATTR fields */
	setup_modinfo(mod, sechdrs, infoindex);

	/* Fix up syms, so that st_value is a pointer to location. */
	err = simplify_symbols(sechdrs, symindex, strtab, versindex, pcpuindex,
			       mod);
	if (err < 0)
		goto cleanup;

	/* Now we've got everything in the final locations, we can
	 * find optional sections. */
	mod->kp = section_objs(hdr, sechdrs, secstrings, "__param",
			       sizeof(*mod->kp), &mod->num_kp);
	mod->syms = section_objs(hdr, sechdrs, secstrings, "__ksymtab",
				 sizeof(*mod->syms), &mod->num_syms);
	mod->crcs = section_addr(hdr, sechdrs, secstrings, "__kcrctab");
	mod->gpl_syms = section_objs(hdr, sechdrs, secstrings, "__ksymtab_gpl",
				     sizeof(*mod->gpl_syms),
				     &mod->num_gpl_syms);
	mod->gpl_crcs = section_addr(hdr, sechdrs, secstrings, "__kcrctab_gpl");
	mod->gpl_future_syms = section_objs(hdr, sechdrs, secstrings,
					    "__ksymtab_gpl_future",
					    sizeof(*mod->gpl_future_syms),
					    &mod->num_gpl_future_syms);
	mod->gpl_future_crcs = section_addr(hdr, sechdrs, secstrings,
					    "__kcrctab_gpl_future");

#ifdef CONFIG_UNUSED_SYMBOLS
	mod->unused_syms = section_objs(hdr, sechdrs, secstrings,
					"__ksymtab_unused",
					sizeof(*mod->unused_syms),
					&mod->num_unused_syms);
	mod->unused_crcs = section_addr(hdr, sechdrs, secstrings,
					"__kcrctab_unused");
	mod->unused_gpl_syms = section_objs(hdr, sechdrs, secstrings,
					    "__ksymtab_unused_gpl",
					    sizeof(*mod->unused_gpl_syms),
					    &mod->num_unused_gpl_syms);
	mod->unused_gpl_crcs = section_addr(hdr, sechdrs, secstrings,
					    "__kcrctab_unused_gpl");
#endif
#ifdef CONFIG_CONSTRUCTORS
	mod->ctors = section_objs(hdr, sechdrs, secstrings, ".ctors",
				  sizeof(*mod->ctors), &mod->num_ctors);
#endif

#ifdef CONFIG_TRACEPOINTS
	mod->tracepoints = section_objs(hdr, sechdrs, secstrings,
					"__tracepoints",
					sizeof(*mod->tracepoints),
					&mod->num_tracepoints);
#endif
#ifdef CONFIG_EVENT_TRACING
	mod->trace_events = section_objs(hdr, sechdrs, secstrings,
					 "_ftrace_events",
					 sizeof(*mod->trace_events),
					 &mod->num_trace_events);
#endif
#ifdef CONFIG_FTRACE_MCOUNT_RECORD
	/* sechdrs[0].sh_size is always zero */
	mod->ftrace_callsites = section_objs(hdr, sechdrs, secstrings,
					     "__mcount_loc",
					     sizeof(*mod->ftrace_callsites),
					     &mod->num_ftrace_callsites);
#endif
#ifdef CONFIG_MODVERSIONS
	if ((mod->num_syms && !mod->crcs)
	    || (mod->num_gpl_syms && !mod->gpl_crcs)
	    || (mod->num_gpl_future_syms && !mod->gpl_future_crcs)
#ifdef CONFIG_UNUSED_SYMBOLS
	    || (mod->num_unused_syms && !mod->unused_crcs)
	    || (mod->num_unused_gpl_syms && !mod->unused_gpl_crcs)
#endif
		) {
		err = try_to_force_load(mod,
					"no versions for exported symbols");
		if (err)
			goto cleanup;
	}
#endif

	/* Now do relocations. */
	for (i = 1; i < hdr->e_shnum; i++) {
		const char *strtab = (char *)sechdrs[strindex].sh_addr;
		unsigned int info = sechdrs[i].sh_info;

		/* Not a valid relocation section? */
		if (info >= hdr->e_shnum)
			continue;

		/* Don't bother with non-allocated sections */
		if (!(sechdrs[info].sh_flags & SHF_ALLOC))
			continue;

		if (sechdrs[i].sh_type == SHT_REL)
			err = apply_relocate(sechdrs, strtab, symindex, i,mod);
		else if (sechdrs[i].sh_type == SHT_RELA)
			err = apply_relocate_add(sechdrs, strtab, symindex, i,
						 mod);
		if (err < 0)
			goto cleanup;
	}

        /* Find duplicate symbols */
	err = verify_export_symbols(mod);
	if (err < 0)
		goto cleanup;

  	/* Set up and sort exception table */
	mod->extable = section_objs(hdr, sechdrs, secstrings, "__ex_table",
				    sizeof(*mod->extable), &mod->num_exentries);
	sort_extable(mod->extable, mod->extable + mod->num_exentries);

	/* Finally, copy percpu area over. */
	percpu_modcopy(mod->percpu, (void *)sechdrs[pcpuindex].sh_addr,
		       sechdrs[pcpuindex].sh_size);

	add_kallsyms(mod, sechdrs, hdr->e_shnum, symindex, strindex,
		     symoffs, stroffs, secstrings, strmap);
	kfree(strmap);
	strmap = NULL;

	if (!mod->taints) {
		struct _ddebug *debug;
		unsigned int num_debug;

		debug = section_objs(hdr, sechdrs, secstrings, "__verbose",
				     sizeof(*debug), &num_debug);
		if (debug)
			dynamic_debug_setup(debug, num_debug);
	}

	err = module_finalize(hdr, sechdrs, mod);
	if (err < 0)
		goto cleanup;

	/* flush the icache in correct context */
	old_fs = get_fs();
	set_fs(KERNEL_DS);

	/*
	 * Flush the instruction cache, since we've played with text.
	 * Do it before processing of module parameters, so the module
	 * can provide parameter accessor functions of its own.
	 */
	if (mod->module_init)
		flush_icache_range((unsigned long)mod->module_init,
				   (unsigned long)mod->module_init
				   + mod->init_size);
	flush_icache_range((unsigned long)mod->module_core,
			   (unsigned long)mod->module_core + mod->core_size);

	set_fs(old_fs);

	mod->args = args;
	if (section_addr(hdr, sechdrs, secstrings, "__obsparm"))
		printk(KERN_WARNING "%s: Ignoring obsolete parameters\n",
		       mod->name);

	/* Now sew it into the lists so we can get lockdep and oops
	 * info during argument parsing.  Noone should access us, since
	 * strong_try_module_get() will fail.
	 * lockdep/oops can run asynchronous, so use the RCU list insertion
	 * function to insert in a way safe to concurrent readers.
	 * The mutex protects against concurrent writers.
	 */
	list_add_rcu(&mod->list, &modules);

	err = parse_args(mod->name, mod->args, mod->kp, mod->num_kp, NULL);
	if (err < 0)
		goto unlink;

	err = mod_sysfs_setup(mod, mod->kp, mod->num_kp);
	if (err < 0)
		goto unlink;
	add_sect_attrs(mod, hdr->e_shnum, secstrings, sechdrs);
	add_notes_attrs(mod, hdr->e_shnum, secstrings, sechdrs);

	/* Get rid of temporary copy */
	vfree(hdr);

	trace_module_load(mod);

	/* Done! */
	return mod;

 unlink:
	/* Unlink carefully: kallsyms could be walking list. */
	list_del_rcu(&mod->list);
	synchronize_sched();
	module_arch_cleanup(mod);
 cleanup:
	free_modinfo(mod);
	kobject_del(&mod->mkobj.kobj);
	kobject_put(&mod->mkobj.kobj);
 free_unload:
	module_unload_free(mod);
#if defined(CONFIG_MODULE_UNLOAD) && defined(CONFIG_SMP)
	percpu_modfree(mod->refptr);
 free_init:
#endif
	module_free(mod, mod->module_init);
 free_core:
	module_free(mod, mod->module_core);
	/* mod will be freed with core. Don't access it beyond this line! */
 free_percpu:
	if (percpu)
		percpu_modfree(percpu);
 free_mod:
	kfree(args);
	kfree(strmap);
 free_hdr:
	vfree(hdr);
	return ERR_PTR(err);

 truncated:
	printk(KERN_ERR "Module len %lu truncated\n", len);
	err = -ENOEXEC;
	goto free_hdr;
}

/* Call module constructors. */
static void do_mod_ctors(struct module *mod)
{
#ifdef CONFIG_CONSTRUCTORS
	unsigned long i;

	for (i = 0; i < mod->num_ctors; i++)
		mod->ctors[i]();
#endif
}

/* This is where the real work happens */
SYSCALL_DEFINE3(init_module, void __user *, umod,
		unsigned long, len, const char __user *, uargs)
{
	struct module *mod;
	int ret = 0;

	/* Must have permission */
	if (!capable(CAP_SYS_MODULE) || modules_disabled)
		return -EPERM;

	/* Only one module load at a time, please */
	if (mutex_lock_interruptible(&module_mutex) != 0)
		return -EINTR;

	/* Do all the hard work */
	mod = load_module(umod, len, uargs);
	if (IS_ERR(mod)) {
		mutex_unlock(&module_mutex);
		return PTR_ERR(mod);
	}

	/* Drop lock so they can recurse */
	mutex_unlock(&module_mutex);

	blocking_notifier_call_chain(&module_notify_list,
			MODULE_STATE_COMING, mod);

	do_mod_ctors(mod);
	/* Start the module */
	if (mod->init != NULL)
		ret = do_one_initcall(mod->init);
	if (ret < 0) {
		/* Init routine failed: abort.  Try to protect us from
                   buggy refcounters. */
		mod->state = MODULE_STATE_GOING;
		synchronize_sched();
		module_put(mod);
		blocking_notifier_call_chain(&module_notify_list,
					     MODULE_STATE_GOING, mod);
		mutex_lock(&module_mutex);
		free_module(mod);
		mutex_unlock(&module_mutex);
		wake_up(&module_wq);
		return ret;
	}
	if (ret > 0) {
		printk(KERN_WARNING
"%s: '%s'->init suspiciously returned %d, it should follow 0/-E convention\n"
"%s: loading module anyway...\n",
		       __func__, mod->name, ret,
		       __func__);
		dump_stack();
	}

	/* Now it's a first class citizen!  Wake up anyone waiting for it. */
	mod->state = MODULE_STATE_LIVE;
	wake_up(&module_wq);
	blocking_notifier_call_chain(&module_notify_list,
				     MODULE_STATE_LIVE, mod);

	/* We need to finish all async code before the module init sequence is done */
	async_synchronize_full();

	mutex_lock(&module_mutex);
	/* Drop initial reference. */
	module_put(mod);
	trim_init_extable(mod);
#ifdef CONFIG_KALLSYMS
	mod->num_symtab = mod->core_num_syms;
	mod->symtab = mod->core_symtab;
	mod->strtab = mod->core_strtab;
#endif
	module_free(mod, mod->module_init);
	mod->module_init = NULL;
	mod->init_size = 0;
	mod->init_text_size = 0;
	mutex_unlock(&module_mutex);

	return 0;
}

static inline int within(unsigned long addr, void *start, unsigned long size)
{
	return ((void *)addr >= start && (void *)addr < start + size);
}

#ifdef CONFIG_KALLSYMS
/*
 * This ignores the intensely annoying "mapping symbols" found
 * in ARM ELF files: $a, $t and $d.
 */
static inline int is_arm_mapping_symbol(const char *str)
{
	return str[0] == '$' && strchr("atd", str[1])
	       && (str[2] == '\0' || str[2] == '.');
}

static const char *get_ksymbol(struct module *mod,
			       unsigned long addr,
			       unsigned long *size,
			       unsigned long *offset)
{
	unsigned int i, best = 0;
	unsigned long nextval;

	/* At worse, next value is at end of module */
	if (within_module_init(addr, mod))
		nextval = (unsigned long)mod->module_init+mod->init_text_size;
	else
		nextval = (unsigned long)mod->module_core+mod->core_text_size;

	/* Scan for closest preceeding symbol, and next symbol. (ELF
	   starts real symbols at 1). */
	for (i = 1; i < mod->num_symtab; i++) {
		if (mod->symtab[i].st_shndx == SHN_UNDEF)
			continue;

		/* We ignore unnamed symbols: they're uninformative
		 * and inserted at a whim. */
		if (mod->symtab[i].st_value <= addr
		    && mod->symtab[i].st_value > mod->symtab[best].st_value
		    && *(mod->strtab + mod->symtab[i].st_name) != '\0'
		    && !is_arm_mapping_symbol(mod->strtab + mod->symtab[i].st_name))
			best = i;
		if (mod->symtab[i].st_value > addr
		    && mod->symtab[i].st_value < nextval
		    && *(mod->strtab + mod->symtab[i].st_name) != '\0'
		    && !is_arm_mapping_symbol(mod->strtab + mod->symtab[i].st_name))
			nextval = mod->symtab[i].st_value;
	}

	if (!best)
		return NULL;

	if (size)
		*size = nextval - mod->symtab[best].st_value;
	if (offset)
		*offset = addr - mod->symtab[best].st_value;
	return mod->strtab + mod->symtab[best].st_name;
}

/* For kallsyms to ask for address resolution.  NULL means not found.  Careful
 * not to lock to avoid deadlock on oopses, simply disable preemption. */
const char *module_address_lookup(unsigned long addr,
			    unsigned long *size,
			    unsigned long *offset,
			    char **modname,
			    char *namebuf)
{
	struct module *mod;
	const char *ret = NULL;

	preempt_disable();
	list_for_each_entry_rcu(mod, &modules, list) {
		if (within_module_init(addr, mod) ||
		    within_module_core(addr, mod)) {
			if (modname)
				*modname = mod->name;
			ret = get_ksymbol(mod, addr, size, offset);
			break;
		}
	}
	/* Make a copy in here where it's safe */
	if (ret) {
		strncpy(namebuf, ret, KSYM_NAME_LEN - 1);
		ret = namebuf;
	}
	preempt_enable();
	return ret;
}

int lookup_module_symbol_name(unsigned long addr, char *symname)
{
	struct module *mod;

	preempt_disable();
	list_for_each_entry_rcu(mod, &modules, list) {
		if (within_module_init(addr, mod) ||
		    within_module_core(addr, mod)) {
			const char *sym;

			sym = get_ksymbol(mod, addr, NULL, NULL);
			if (!sym)
				goto out;
			strlcpy(symname, sym, KSYM_NAME_LEN);
			preempt_enable();
			return 0;
		}
	}
out:
	preempt_enable();
	return -ERANGE;
}

int lookup_module_symbol_attrs(unsigned long addr, unsigned long *size,
			unsigned long *offset, char *modname, char *name)
{
	struct module *mod;

	preempt_disable();
	list_for_each_entry_rcu(mod, &modules, list) {
		if (within_module_init(addr, mod) ||
		    within_module_core(addr, mod)) {
			const char *sym;

			sym = get_ksymbol(mod, addr, size, offset);
			if (!sym)
				goto out;
			if (modname)
				strlcpy(modname, mod->name, MODULE_NAME_LEN);
			if (name)
				strlcpy(name, sym, KSYM_NAME_LEN);
			preempt_enable();
			return 0;
		}
	}
out:
	preempt_enable();
	return -ERANGE;
}

int module_get_kallsym(unsigned int symnum, unsigned long *value, char *type,
			char *name, char *module_name, int *exported)
{
	struct module *mod;

	preempt_disable();
	list_for_each_entry_rcu(mod, &modules, list) {
		if (symnum < mod->num_symtab) {
			*value = mod->symtab[symnum].st_value;
			*type = mod->symtab[symnum].st_info;
			strlcpy(name, mod->strtab + mod->symtab[symnum].st_name,
				KSYM_NAME_LEN);
			strlcpy(module_name, mod->name, MODULE_NAME_LEN);
			*exported = is_exported(name, *value, mod);
			preempt_enable();
			return 0;
		}
		symnum -= mod->num_symtab;
	}
	preempt_enable();
	return -ERANGE;
}

static unsigned long mod_find_symname(struct module *mod, const char *name)
{
	unsigned int i;

	for (i = 0; i < mod->num_symtab; i++)
		if (strcmp(name, mod->strtab+mod->symtab[i].st_name) == 0 &&
		    mod->symtab[i].st_info != 'U')
			return mod->symtab[i].st_value;
	return 0;
}

/* Look for this name: can be of form module:name. */
unsigned long module_kallsyms_lookup_name(const char *name)
{
	struct module *mod;
	char *colon;
	unsigned long ret = 0;

	/* Don't lock: we're in enough trouble already. */
	preempt_disable();
	if ((colon = strchr(name, ':')) != NULL) {
		*colon = '\0';
		if ((mod = find_module(name)) != NULL)
			ret = mod_find_symname(mod, colon+1);
		*colon = ':';
	} else {
		list_for_each_entry_rcu(mod, &modules, list)
			if ((ret = mod_find_symname(mod, name)) != 0)
				break;
	}
	preempt_enable();
	return ret;
}

int module_kallsyms_on_each_symbol(int (*fn)(void *, const char *,
					     struct module *, unsigned long),
				   void *data)
{
	struct module *mod;
	unsigned int i;
	int ret;

	list_for_each_entry(mod, &modules, list) {
		for (i = 0; i < mod->num_symtab; i++) {
			ret = fn(data, mod->strtab + mod->symtab[i].st_name,
				 mod, mod->symtab[i].st_value);
			if (ret != 0)
				return ret;
		}
	}
	return 0;
}
#endif /* CONFIG_KALLSYMS */

static char *module_flags(struct module *mod, char *buf)
{
	int bx = 0;

	if (mod->taints ||
	    mod->state == MODULE_STATE_GOING ||
	    mod->state == MODULE_STATE_COMING) {
		buf[bx++] = '(';
		if (mod->taints & (1 << TAINT_PROPRIETARY_MODULE))
			buf[bx++] = 'P';
		if (mod->taints & (1 << TAINT_FORCED_MODULE))
			buf[bx++] = 'F';
		if (mod->taints & (1 << TAINT_CRAP))
			buf[bx++] = 'C';
		/*
		 * TAINT_FORCED_RMMOD: could be added.
		 * TAINT_UNSAFE_SMP, TAINT_MACHINE_CHECK, TAINT_BAD_PAGE don't
		 * apply to modules.
		 */

		/* Show a - for module-is-being-unloaded */
		if (mod->state == MODULE_STATE_GOING)
			buf[bx++] = '-';
		/* Show a + for module-is-being-loaded */
		if (mod->state == MODULE_STATE_COMING)
			buf[bx++] = '+';
		buf[bx++] = ')';
	}
	buf[bx] = '\0';

	return buf;
}

#ifdef CONFIG_PROC_FS
/* Called by the /proc file system to return a list of modules. */
static void *m_start(struct seq_file *m, loff_t *pos)
{
	mutex_lock(&module_mutex);
	return seq_list_start(&modules, *pos);
}

static void *m_next(struct seq_file *m, void *p, loff_t *pos)
{
	return seq_list_next(p, &modules, pos);
}

static void m_stop(struct seq_file *m, void *p)
{
	mutex_unlock(&module_mutex);
}

static int m_show(struct seq_file *m, void *p)
{
	struct module *mod = list_entry(p, struct module, list);
	char buf[8];

	seq_printf(m, "%s %u",
		   mod->name, mod->init_size + mod->core_size);
	print_unload_info(m, mod);

	/* Informative for users. */
	seq_printf(m, " %s",
		   mod->state == MODULE_STATE_GOING ? "Unloading":
		   mod->state == MODULE_STATE_COMING ? "Loading":
		   "Live");
	/* Used by oprofile and other similar tools. */
	seq_printf(m, " 0x%p", mod->module_core);

	/* Taints info */
	if (mod->taints)
		seq_printf(m, " %s", module_flags(mod, buf));

	seq_printf(m, "\n");
	return 0;
}

/* Format: modulename size refcount deps address

   Where refcount is a number or -, and deps is a comma-separated list
   of depends or -.
*/
static const struct seq_operations modules_op = {
	.start	= m_start,
	.next	= m_next,
	.stop	= m_stop,
	.show	= m_show
};

static int modules_open(struct inode *inode, struct file *file)
{
	return seq_open(file, &modules_op);
}

static const struct file_operations proc_modules_operations = {
	.open		= modules_open,
	.read		= seq_read,
	.llseek		= seq_lseek,
	.release	= seq_release,
};

static int __init proc_modules_init(void)
{
	proc_create("modules", 0, NULL, &proc_modules_operations);
	return 0;
}
module_init(proc_modules_init);
#endif

/* Given an address, look for it in the module exception tables. */
const struct exception_table_entry *search_module_extables(unsigned long addr)
{
	const struct exception_table_entry *e = NULL;
	struct module *mod;

	preempt_disable();
	list_for_each_entry_rcu(mod, &modules, list) {
		if (mod->num_exentries == 0)
			continue;

		e = search_extable(mod->extable,
				   mod->extable + mod->num_exentries - 1,
				   addr);
		if (e)
			break;
	}
	preempt_enable();

	/* Now, if we found one, we are running inside it now, hence
	   we cannot unload the module, hence no refcnt needed. */
	return e;
}

/*
 * is_module_address - is this address inside a module?
 * @addr: the address to check.
 *
 * See is_module_text_address() if you simply want to see if the address
 * is code (not data).
 */
bool is_module_address(unsigned long addr)
{
	bool ret;

	preempt_disable();
	ret = __module_address(addr) != NULL;
	preempt_enable();

	return ret;
}

/*
 * __module_address - get the module which contains an address.
 * @addr: the address.
 *
 * Must be called with preempt disabled or module mutex held so that
 * module doesn't get freed during this.
 */
struct module *__module_address(unsigned long addr)
{
	struct module *mod;

	if (addr < module_addr_min || addr > module_addr_max)
		return NULL;

	list_for_each_entry_rcu(mod, &modules, list)
		if (within_module_core(addr, mod)
		    || within_module_init(addr, mod))
			return mod;
	return NULL;
}
EXPORT_SYMBOL_GPL(__module_address);

/*
 * is_module_text_address - is this address inside module code?
 * @addr: the address to check.
 *
 * See is_module_address() if you simply want to see if the address is
 * anywhere in a module.  See kernel_text_address() for testing if an
 * address corresponds to kernel or module code.
 */
bool is_module_text_address(unsigned long addr)
{
	bool ret;

	preempt_disable();
	ret = __module_text_address(addr) != NULL;
	preempt_enable();

	return ret;
}

/*
 * __module_text_address - get the module whose code contains an address.
 * @addr: the address.
 *
 * Must be called with preempt disabled or module mutex held so that
 * module doesn't get freed during this.
 */
struct module *__module_text_address(unsigned long addr)
{
	struct module *mod = __module_address(addr);
	if (mod) {
		/* Make sure it's within the text section. */
		if (!within(addr, mod->module_init, mod->init_text_size)
		    && !within(addr, mod->module_core, mod->core_text_size))
			mod = NULL;
	}
	return mod;
}
EXPORT_SYMBOL_GPL(__module_text_address);

/* Don't grab lock, we're oopsing. */
void print_modules(void)
{
	struct module *mod;
	char buf[8];

	printk(KERN_DEFAULT "Modules linked in:");
	/* Most callers should already have preempt disabled, but make sure */
	preempt_disable();
	list_for_each_entry_rcu(mod, &modules, list)
		printk(" %s%s", mod->name, module_flags(mod, buf));
	preempt_enable();
	if (last_unloaded_module[0])
		printk(" [last unloaded: %s]", last_unloaded_module);
	printk("\n");
}

#ifdef CONFIG_MODVERSIONS
/* Generate the signature for all relevant module structures here.
 * If these change, we don't want to try to parse the module. */
void module_layout(struct module *mod,
		   struct modversion_info *ver,
		   struct kernel_param *kp,
		   struct kernel_symbol *ks,
		   struct tracepoint *tp)
{
}
EXPORT_SYMBOL(module_layout);
#endif

#ifdef CONFIG_TRACEPOINTS
void module_update_tracepoints(void)
{
	struct module *mod;

	mutex_lock(&module_mutex);
	list_for_each_entry(mod, &modules, list)
		if (!mod->taints)
			tracepoint_update_probe_range(mod->tracepoints,
				mod->tracepoints + mod->num_tracepoints);
	mutex_unlock(&module_mutex);
}

/*
 * Returns 0 if current not found.
 * Returns 1 if current found.
 */
int module_get_iter_tracepoints(struct tracepoint_iter *iter)
{
	struct module *iter_mod;
	int found = 0;

	mutex_lock(&module_mutex);
	list_for_each_entry(iter_mod, &modules, list) {
		if (!iter_mod->taints) {
			/*
			 * Sorted module list
			 */
			if (iter_mod < iter->module)
				continue;
			else if (iter_mod > iter->module)
				iter->tracepoint = NULL;
			found = tracepoint_get_iter_range(&iter->tracepoint,
				iter_mod->tracepoints,
				iter_mod->tracepoints
					+ iter_mod->num_tracepoints);
			if (found) {
				iter->module = iter_mod;
				break;
			}
		}
	}
	mutex_unlock(&module_mutex);
	return found;
}
#endif<|MERGE_RESOLUTION|>--- conflicted
+++ resolved
@@ -1992,22 +1992,14 @@
 					  Elf_Shdr *sechdrs,
 					  unsigned int symindex,
 					  unsigned int strindex,
-<<<<<<< HEAD
-					  const Elf_Hdr *hdr,
-=======
 					  const Elf_Ehdr *hdr,
->>>>>>> ad1cd745
 					  const char *secstrings,
 					  unsigned long *pstroffs,
 					  unsigned long *strmap)
 {
-<<<<<<< HEAD
-}
-=======
 	return 0;
 }
 
->>>>>>> ad1cd745
 static inline void add_kallsyms(struct module *mod,
 				Elf_Shdr *sechdrs,
 				unsigned int shnum,
@@ -2091,14 +2083,8 @@
 	struct module *mod;
 	long err = 0;
 	void *percpu = NULL, *ptr = NULL; /* Stops spurious gcc warning */
-<<<<<<< HEAD
-#ifdef CONFIG_KALLSYMS
 	unsigned long symoffs, stroffs, *strmap;
-#endif
-=======
-	unsigned long symoffs, stroffs, *strmap;
-
->>>>>>> ad1cd745
+
 	mm_segment_t old_fs;
 
 	DEBUGP("load_module: umod=%p, len=%lu, uargs=%p\n",
