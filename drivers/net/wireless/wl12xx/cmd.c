/*
 * This file is part of wl1271
 *
 * Copyright (C) 2009-2010 Nokia Corporation
 *
 * Contact: Luciano Coelho <luciano.coelho@nokia.com>
 *
 * This program is free software; you can redistribute it and/or
 * modify it under the terms of the GNU General Public License
 * version 2 as published by the Free Software Foundation.
 *
 * This program is distributed in the hope that it will be useful, but
 * WITHOUT ANY WARRANTY; without even the implied warranty of
 * MERCHANTABILITY or FITNESS FOR A PARTICULAR PURPOSE.  See the GNU
 * General Public License for more details.
 *
 * You should have received a copy of the GNU General Public License
 * along with this program; if not, write to the Free Software
 * Foundation, Inc., 51 Franklin St, Fifth Floor, Boston, MA
 * 02110-1301 USA
 *
 */

#include <linux/module.h>
#include <linux/platform_device.h>
#include <linux/spi/spi.h>
#include <linux/etherdevice.h>
#include <linux/ieee80211.h>
#include <linux/slab.h>

#include "wl12xx.h"
#include "debug.h"
#include "reg.h"
#include "io.h"
#include "acx.h"
#include "wl12xx_80211.h"
#include "cmd.h"
#include "event.h"
#include "tx.h"

#define WL1271_CMD_FAST_POLL_COUNT       50

/*
 * send command to firmware
 *
 * @wl: wl struct
 * @id: command id
 * @buf: buffer containing the command, must work with dma
 * @len: length of the buffer
 */
int wl1271_cmd_send(struct wl1271 *wl, u16 id, void *buf, size_t len,
		    size_t res_len)
{
	struct wl1271_cmd_header *cmd;
	unsigned long timeout;
	u32 intr;
	int ret = 0;
	u16 status;
	u16 poll_count = 0;

	cmd = buf;
	cmd->id = cpu_to_le16(id);
	cmd->status = 0;

	WARN_ON(len % 4 != 0);
	WARN_ON(test_bit(WL1271_FLAG_IN_ELP, &wl->flags));

	wl1271_write(wl, wl->cmd_box_addr, buf, len, false);

	wl1271_write32(wl, ACX_REG_INTERRUPT_TRIG, INTR_TRIG_CMD);

	timeout = jiffies + msecs_to_jiffies(WL1271_COMMAND_TIMEOUT);

	intr = wl1271_read32(wl, ACX_REG_INTERRUPT_NO_CLEAR);
	while (!(intr & WL1271_ACX_INTR_CMD_COMPLETE)) {
		if (time_after(jiffies, timeout)) {
			wl1271_error("command complete timeout");
			ret = -ETIMEDOUT;
			goto fail;
		}

		poll_count++;
		if (poll_count < WL1271_CMD_FAST_POLL_COUNT)
			udelay(10);
		else
			msleep(1);

		intr = wl1271_read32(wl, ACX_REG_INTERRUPT_NO_CLEAR);
	}

	/* read back the status code of the command */
	if (res_len == 0)
		res_len = sizeof(struct wl1271_cmd_header);
	wl1271_read(wl, wl->cmd_box_addr, cmd, res_len, false);

	status = le16_to_cpu(cmd->status);
	if (status != CMD_STATUS_SUCCESS) {
		wl1271_error("command execute failure %d", status);
		ret = -EIO;
		goto fail;
	}

	wl1271_write32(wl, ACX_REG_INTERRUPT_ACK,
		       WL1271_ACX_INTR_CMD_COMPLETE);
	return 0;

fail:
	WARN_ON(1);
	wl12xx_queue_recovery_work(wl);
	return ret;
}

int wl1271_cmd_general_parms(struct wl1271 *wl)
{
	struct wl1271_general_parms_cmd *gen_parms;
	struct wl1271_ini_general_params *gp =
		&((struct wl1271_nvs_file *)wl->nvs)->general_params;
	bool answer = false;
	int ret;

	if (!wl->nvs)
		return -ENODEV;

	if (gp->tx_bip_fem_manufacturer >= WL1271_INI_FEM_MODULE_COUNT) {
		wl1271_warning("FEM index from INI out of bounds");
		return -EINVAL;
	}

	gen_parms = kzalloc(sizeof(*gen_parms), GFP_KERNEL);
	if (!gen_parms)
		return -ENOMEM;

	gen_parms->test.id = TEST_CMD_INI_FILE_GENERAL_PARAM;

	memcpy(&gen_parms->general_params, gp, sizeof(*gp));

	if (gp->tx_bip_fem_auto_detect)
		answer = true;

	/* Override the REF CLK from the NVS with the one from platform data */
	gen_parms->general_params.ref_clock = wl->ref_clock;

	ret = wl1271_cmd_test(wl, gen_parms, sizeof(*gen_parms), answer);
	if (ret < 0) {
		wl1271_warning("CMD_INI_FILE_GENERAL_PARAM failed");
		goto out;
	}

	gp->tx_bip_fem_manufacturer =
		gen_parms->general_params.tx_bip_fem_manufacturer;

	if (gp->tx_bip_fem_manufacturer >= WL1271_INI_FEM_MODULE_COUNT) {
		wl1271_warning("FEM index from FW out of bounds");
		ret = -EINVAL;
		goto out;
	}

	wl1271_debug(DEBUG_CMD, "FEM autodetect: %s, manufacturer: %d\n",
		     answer ? "auto" : "manual", gp->tx_bip_fem_manufacturer);

out:
	kfree(gen_parms);
	return ret;
}

int wl128x_cmd_general_parms(struct wl1271 *wl)
{
	struct wl128x_general_parms_cmd *gen_parms;
	struct wl128x_ini_general_params *gp =
		&((struct wl128x_nvs_file *)wl->nvs)->general_params;
	bool answer = false;
	int ret;

	if (!wl->nvs)
		return -ENODEV;

	if (gp->tx_bip_fem_manufacturer >= WL1271_INI_FEM_MODULE_COUNT) {
		wl1271_warning("FEM index from ini out of bounds");
		return -EINVAL;
	}

	gen_parms = kzalloc(sizeof(*gen_parms), GFP_KERNEL);
	if (!gen_parms)
		return -ENOMEM;

	gen_parms->test.id = TEST_CMD_INI_FILE_GENERAL_PARAM;

	memcpy(&gen_parms->general_params, gp, sizeof(*gp));

	if (gp->tx_bip_fem_auto_detect)
		answer = true;

	/* Replace REF and TCXO CLKs with the ones from platform data */
	gen_parms->general_params.ref_clock = wl->ref_clock;
	gen_parms->general_params.tcxo_ref_clock = wl->tcxo_clock;

	ret = wl1271_cmd_test(wl, gen_parms, sizeof(*gen_parms), answer);
	if (ret < 0) {
		wl1271_warning("CMD_INI_FILE_GENERAL_PARAM failed");
		goto out;
	}

	gp->tx_bip_fem_manufacturer =
		gen_parms->general_params.tx_bip_fem_manufacturer;

	if (gp->tx_bip_fem_manufacturer >= WL1271_INI_FEM_MODULE_COUNT) {
		wl1271_warning("FEM index from FW out of bounds");
		ret = -EINVAL;
		goto out;
	}

	wl1271_debug(DEBUG_CMD, "FEM autodetect: %s, manufacturer: %d\n",
		     answer ? "auto" : "manual", gp->tx_bip_fem_manufacturer);

out:
	kfree(gen_parms);
	return ret;
}

int wl1271_cmd_radio_parms(struct wl1271 *wl)
{
	struct wl1271_nvs_file *nvs = (struct wl1271_nvs_file *)wl->nvs;
	struct wl1271_radio_parms_cmd *radio_parms;
	struct wl1271_ini_general_params *gp = &nvs->general_params;
	int ret;

	if (!wl->nvs)
		return -ENODEV;

	radio_parms = kzalloc(sizeof(*radio_parms), GFP_KERNEL);
	if (!radio_parms)
		return -ENOMEM;

	radio_parms->test.id = TEST_CMD_INI_FILE_RADIO_PARAM;

	/* 2.4GHz parameters */
	memcpy(&radio_parms->static_params_2, &nvs->stat_radio_params_2,
	       sizeof(struct wl1271_ini_band_params_2));
	memcpy(&radio_parms->dyn_params_2,
	       &nvs->dyn_radio_params_2[gp->tx_bip_fem_manufacturer].params,
	       sizeof(struct wl1271_ini_fem_params_2));

	/* 5GHz parameters */
	memcpy(&radio_parms->static_params_5,
	       &nvs->stat_radio_params_5,
	       sizeof(struct wl1271_ini_band_params_5));
	memcpy(&radio_parms->dyn_params_5,
	       &nvs->dyn_radio_params_5[gp->tx_bip_fem_manufacturer].params,
	       sizeof(struct wl1271_ini_fem_params_5));

	wl1271_dump(DEBUG_CMD, "TEST_CMD_INI_FILE_RADIO_PARAM: ",
		    radio_parms, sizeof(*radio_parms));

	ret = wl1271_cmd_test(wl, radio_parms, sizeof(*radio_parms), 0);
	if (ret < 0)
		wl1271_warning("CMD_INI_FILE_RADIO_PARAM failed");

	kfree(radio_parms);
	return ret;
}

int wl128x_cmd_radio_parms(struct wl1271 *wl)
{
	struct wl128x_nvs_file *nvs = (struct wl128x_nvs_file *)wl->nvs;
	struct wl128x_radio_parms_cmd *radio_parms;
	struct wl128x_ini_general_params *gp = &nvs->general_params;
	int ret;

	if (!wl->nvs)
		return -ENODEV;

	radio_parms = kzalloc(sizeof(*radio_parms), GFP_KERNEL);
	if (!radio_parms)
		return -ENOMEM;

	radio_parms->test.id = TEST_CMD_INI_FILE_RADIO_PARAM;

	/* 2.4GHz parameters */
	memcpy(&radio_parms->static_params_2, &nvs->stat_radio_params_2,
	       sizeof(struct wl128x_ini_band_params_2));
	memcpy(&radio_parms->dyn_params_2,
	       &nvs->dyn_radio_params_2[gp->tx_bip_fem_manufacturer].params,
	       sizeof(struct wl128x_ini_fem_params_2));

	/* 5GHz parameters */
	memcpy(&radio_parms->static_params_5,
	       &nvs->stat_radio_params_5,
	       sizeof(struct wl128x_ini_band_params_5));
	memcpy(&radio_parms->dyn_params_5,
	       &nvs->dyn_radio_params_5[gp->tx_bip_fem_manufacturer].params,
	       sizeof(struct wl128x_ini_fem_params_5));

	radio_parms->fem_vendor_and_options = nvs->fem_vendor_and_options;

	wl1271_dump(DEBUG_CMD, "TEST_CMD_INI_FILE_RADIO_PARAM: ",
		    radio_parms, sizeof(*radio_parms));

	ret = wl1271_cmd_test(wl, radio_parms, sizeof(*radio_parms), 0);
	if (ret < 0)
		wl1271_warning("CMD_INI_FILE_RADIO_PARAM failed");

	kfree(radio_parms);
	return ret;
}

int wl1271_cmd_ext_radio_parms(struct wl1271 *wl)
{
	struct wl1271_ext_radio_parms_cmd *ext_radio_parms;
	struct conf_rf_settings *rf = &wl->conf.rf;
	int ret;

	if (!wl->nvs)
		return -ENODEV;

	ext_radio_parms = kzalloc(sizeof(*ext_radio_parms), GFP_KERNEL);
	if (!ext_radio_parms)
		return -ENOMEM;

	ext_radio_parms->test.id = TEST_CMD_INI_FILE_RF_EXTENDED_PARAM;

	memcpy(ext_radio_parms->tx_per_channel_power_compensation_2,
	       rf->tx_per_channel_power_compensation_2,
	       CONF_TX_PWR_COMPENSATION_LEN_2);
	memcpy(ext_radio_parms->tx_per_channel_power_compensation_5,
	       rf->tx_per_channel_power_compensation_5,
	       CONF_TX_PWR_COMPENSATION_LEN_5);

	wl1271_dump(DEBUG_CMD, "TEST_CMD_INI_FILE_EXT_RADIO_PARAM: ",
		    ext_radio_parms, sizeof(*ext_radio_parms));

	ret = wl1271_cmd_test(wl, ext_radio_parms, sizeof(*ext_radio_parms), 0);
	if (ret < 0)
		wl1271_warning("TEST_CMD_INI_FILE_RF_EXTENDED_PARAM failed");

	kfree(ext_radio_parms);
	return ret;
}

/*
 * Poll the mailbox event field until any of the bits in the mask is set or a
 * timeout occurs (WL1271_EVENT_TIMEOUT in msecs)
 */
static int wl1271_cmd_wait_for_event_or_timeout(struct wl1271 *wl, u32 mask)
{
	u32 events_vector, event;
	unsigned long timeout;

	timeout = jiffies + msecs_to_jiffies(WL1271_EVENT_TIMEOUT);

	do {
		if (time_after(jiffies, timeout)) {
			wl1271_debug(DEBUG_CMD, "timeout waiting for event %d",
				     (int)mask);
			return -ETIMEDOUT;
		}

		msleep(1);

		/* read from both event fields */
		wl1271_read(wl, wl->mbox_ptr[0], &events_vector,
			    sizeof(events_vector), false);
		event = events_vector & mask;
		wl1271_read(wl, wl->mbox_ptr[1], &events_vector,
			    sizeof(events_vector), false);
		event |= events_vector & mask;
	} while (!event);

	return 0;
}

static int wl1271_cmd_wait_for_event(struct wl1271 *wl, u32 mask)
{
	int ret;

	ret = wl1271_cmd_wait_for_event_or_timeout(wl, mask);
	if (ret != 0) {
		wl12xx_queue_recovery_work(wl);
		return ret;
	}

	return 0;
}

int wl12xx_cmd_role_enable(struct wl1271 *wl, u8 *addr, u8 role_type,
			   u8 *role_id)
{
	struct wl12xx_cmd_role_enable *cmd;
	int ret;

	wl1271_debug(DEBUG_CMD, "cmd role enable");

	if (WARN_ON(*role_id != WL12XX_INVALID_ROLE_ID))
		return -EBUSY;

	cmd = kzalloc(sizeof(*cmd), GFP_KERNEL);
	if (!cmd) {
		ret = -ENOMEM;
		goto out;
	}

	/* get role id */
	cmd->role_id = find_first_zero_bit(wl->roles_map, WL12XX_MAX_ROLES);
	if (cmd->role_id >= WL12XX_MAX_ROLES) {
		ret = -EBUSY;
		goto out_free;
	}

	memcpy(cmd->mac_address, addr, ETH_ALEN);
	cmd->role_type = role_type;

	ret = wl1271_cmd_send(wl, CMD_ROLE_ENABLE, cmd, sizeof(*cmd), 0);
	if (ret < 0) {
		wl1271_error("failed to initiate cmd role enable");
		goto out_free;
	}

	__set_bit(cmd->role_id, wl->roles_map);
	*role_id = cmd->role_id;

out_free:
	kfree(cmd);

out:
	return ret;
}

int wl12xx_cmd_role_disable(struct wl1271 *wl, u8 *role_id)
{
	struct wl12xx_cmd_role_disable *cmd;
	int ret;

	wl1271_debug(DEBUG_CMD, "cmd role disable");

	if (WARN_ON(*role_id == WL12XX_INVALID_ROLE_ID))
		return -ENOENT;

	cmd = kzalloc(sizeof(*cmd), GFP_KERNEL);
	if (!cmd) {
		ret = -ENOMEM;
		goto out;
	}
	cmd->role_id = *role_id;

	ret = wl1271_cmd_send(wl, CMD_ROLE_DISABLE, cmd, sizeof(*cmd), 0);
	if (ret < 0) {
		wl1271_error("failed to initiate cmd role disable");
		goto out_free;
	}

	__clear_bit(*role_id, wl->roles_map);
	*role_id = WL12XX_INVALID_ROLE_ID;

out_free:
	kfree(cmd);

out:
	return ret;
}

int wl12xx_allocate_link(struct wl1271 *wl, struct wl12xx_vif *wlvif, u8 *hlid)
{
	u8 link = find_first_zero_bit(wl->links_map, WL12XX_MAX_LINKS);
	if (link >= WL12XX_MAX_LINKS)
		return -EBUSY;

	__set_bit(link, wl->links_map);
	__set_bit(link, wlvif->links_map);
	*hlid = link;
	return 0;
}

void wl12xx_free_link(struct wl1271 *wl, struct wl12xx_vif *wlvif, u8 *hlid)
{
	if (*hlid == WL12XX_INVALID_LINK_ID)
		return;

	__clear_bit(*hlid, wl->links_map);
	__clear_bit(*hlid, wlvif->links_map);
	*hlid = WL12XX_INVALID_LINK_ID;
}

static int wl12xx_get_new_session_id(struct wl1271 *wl,
				     struct wl12xx_vif *wlvif)
{
	if (wlvif->session_counter >= SESSION_COUNTER_MAX)
		wlvif->session_counter = 0;

	wlvif->session_counter++;

	return wlvif->session_counter;
}

static int wl12xx_cmd_role_start_dev(struct wl1271 *wl,
				     struct wl12xx_vif *wlvif)
{
	struct wl12xx_cmd_role_start *cmd;
	int ret;

	cmd = kzalloc(sizeof(*cmd), GFP_KERNEL);
	if (!cmd) {
		ret = -ENOMEM;
		goto out;
	}

	wl1271_debug(DEBUG_CMD, "cmd role start dev %d", wlvif->dev_role_id);

	cmd->role_id = wlvif->dev_role_id;
	if (wlvif->band == IEEE80211_BAND_5GHZ)
		cmd->band = WL12XX_BAND_5GHZ;
	cmd->channel = wlvif->channel;

	if (wlvif->dev_hlid == WL12XX_INVALID_LINK_ID) {
		ret = wl12xx_allocate_link(wl, wlvif, &wlvif->dev_hlid);
		if (ret)
			goto out_free;
	}
	cmd->device.hlid = wlvif->dev_hlid;
	cmd->device.session = wlvif->session_counter;

	wl1271_debug(DEBUG_CMD, "role start: roleid=%d, hlid=%d, session=%d",
		     cmd->role_id, cmd->device.hlid, cmd->device.session);

	ret = wl1271_cmd_send(wl, CMD_ROLE_START, cmd, sizeof(*cmd), 0);
	if (ret < 0) {
		wl1271_error("failed to initiate cmd role enable");
		goto err_hlid;
	}

	goto out_free;

err_hlid:
	/* clear links on error */
	wl12xx_free_link(wl, wlvif, &wlvif->dev_hlid);

out_free:
	kfree(cmd);

out:
	return ret;
}

static int wl12xx_cmd_role_stop_dev(struct wl1271 *wl,
				    struct wl12xx_vif *wlvif)
{
	struct wl12xx_cmd_role_stop *cmd;
	int ret;

	if (WARN_ON(wlvif->dev_hlid == WL12XX_INVALID_LINK_ID))
		return -EINVAL;

	cmd = kzalloc(sizeof(*cmd), GFP_KERNEL);
	if (!cmd) {
		ret = -ENOMEM;
		goto out;
	}

	wl1271_debug(DEBUG_CMD, "cmd role stop dev");

	cmd->role_id = wlvif->dev_role_id;
	cmd->disc_type = DISCONNECT_IMMEDIATE;
	cmd->reason = cpu_to_le16(WLAN_REASON_UNSPECIFIED);

	ret = wl1271_cmd_send(wl, CMD_ROLE_STOP, cmd, sizeof(*cmd), 0);
	if (ret < 0) {
		wl1271_error("failed to initiate cmd role stop");
		goto out_free;
	}

	ret = wl1271_cmd_wait_for_event(wl, DISCONNECT_EVENT_COMPLETE_ID);
	if (ret < 0) {
		wl1271_error("cmd role stop dev event completion error");
		goto out_free;
	}

	wl12xx_free_link(wl, wlvif, &wlvif->dev_hlid);

out_free:
	kfree(cmd);

out:
	return ret;
}

int wl12xx_cmd_role_start_sta(struct wl1271 *wl, struct wl12xx_vif *wlvif)
{
	struct ieee80211_vif *vif = wl12xx_wlvif_to_vif(wlvif);
	struct wl12xx_cmd_role_start *cmd;
	int ret;

	cmd = kzalloc(sizeof(*cmd), GFP_KERNEL);
	if (!cmd) {
		ret = -ENOMEM;
		goto out;
	}

	wl1271_debug(DEBUG_CMD, "cmd role start sta %d", wlvif->role_id);

	cmd->role_id = wlvif->role_id;
	if (wlvif->band == IEEE80211_BAND_5GHZ)
		cmd->band = WL12XX_BAND_5GHZ;
	cmd->channel = wlvif->channel;
	cmd->sta.basic_rate_set = cpu_to_le32(wlvif->basic_rate_set);
	cmd->sta.beacon_interval = cpu_to_le16(wlvif->beacon_int);
	cmd->sta.ssid_type = WL12XX_SSID_TYPE_ANY;
	cmd->sta.ssid_len = wlvif->ssid_len;
	memcpy(cmd->sta.ssid, wlvif->ssid, wlvif->ssid_len);
	memcpy(cmd->sta.bssid, vif->bss_conf.bssid, ETH_ALEN);
	cmd->sta.local_rates = cpu_to_le32(wlvif->rate_set);

	if (wlvif->sta.hlid == WL12XX_INVALID_LINK_ID) {
		ret = wl12xx_allocate_link(wl, wlvif, &wlvif->sta.hlid);
		if (ret)
			goto out_free;
	}
	cmd->sta.hlid = wlvif->sta.hlid;
	cmd->sta.session = wl12xx_get_new_session_id(wl, wlvif);
	cmd->sta.remote_rates = cpu_to_le32(wlvif->rate_set);

	wl1271_debug(DEBUG_CMD, "role start: roleid=%d, hlid=%d, session=%d "
		     "basic_rate_set: 0x%x, remote_rates: 0x%x",
		     wlvif->role_id, cmd->sta.hlid, cmd->sta.session,
		     wlvif->basic_rate_set, wlvif->rate_set);

	ret = wl1271_cmd_send(wl, CMD_ROLE_START, cmd, sizeof(*cmd), 0);
	if (ret < 0) {
		wl1271_error("failed to initiate cmd role start sta");
		goto err_hlid;
	}

	goto out_free;

err_hlid:
	/* clear links on error. */
	wl12xx_free_link(wl, wlvif, &wlvif->sta.hlid);

out_free:
	kfree(cmd);

out:
	return ret;
}

/* use this function to stop ibss as well */
int wl12xx_cmd_role_stop_sta(struct wl1271 *wl, struct wl12xx_vif *wlvif)
{
	struct wl12xx_cmd_role_stop *cmd;
	int ret;

	if (WARN_ON(wlvif->sta.hlid == WL12XX_INVALID_LINK_ID))
		return -EINVAL;

	cmd = kzalloc(sizeof(*cmd), GFP_KERNEL);
	if (!cmd) {
		ret = -ENOMEM;
		goto out;
	}

	wl1271_debug(DEBUG_CMD, "cmd role stop sta %d", wlvif->role_id);

	cmd->role_id = wlvif->role_id;
	cmd->disc_type = DISCONNECT_IMMEDIATE;
	cmd->reason = cpu_to_le16(WLAN_REASON_UNSPECIFIED);

	ret = wl1271_cmd_send(wl, CMD_ROLE_STOP, cmd, sizeof(*cmd), 0);
	if (ret < 0) {
		wl1271_error("failed to initiate cmd role stop sta");
		goto out_free;
	}

	wl12xx_free_link(wl, wlvif, &wlvif->sta.hlid);

out_free:
	kfree(cmd);

out:
	return ret;
}

int wl12xx_cmd_role_start_ap(struct wl1271 *wl, struct wl12xx_vif *wlvif)
{
	struct wl12xx_cmd_role_start *cmd;
	struct ieee80211_vif *vif = wl12xx_wlvif_to_vif(wlvif);
	struct ieee80211_bss_conf *bss_conf = &vif->bss_conf;
	int ret;

	wl1271_debug(DEBUG_CMD, "cmd role start ap %d", wlvif->role_id);

	/* trying to use hidden SSID with an old hostapd version */
	if (wlvif->ssid_len == 0 && !bss_conf->hidden_ssid) {
		wl1271_error("got a null SSID from beacon/bss");
		ret = -EINVAL;
		goto out;
	}

	cmd = kzalloc(sizeof(*cmd), GFP_KERNEL);
	if (!cmd) {
		ret = -ENOMEM;
		goto out;
	}

	ret = wl12xx_allocate_link(wl, wlvif, &wlvif->ap.global_hlid);
	if (ret < 0)
		goto out_free;

	ret = wl12xx_allocate_link(wl, wlvif, &wlvif->ap.bcast_hlid);
	if (ret < 0)
		goto out_free_global;

	cmd->role_id = wlvif->role_id;
	cmd->ap.aging_period = cpu_to_le16(wl->conf.tx.ap_aging_period);
	cmd->ap.bss_index = WL1271_AP_BSS_INDEX;
	cmd->ap.global_hlid = wlvif->ap.global_hlid;
	cmd->ap.broadcast_hlid = wlvif->ap.bcast_hlid;
	cmd->ap.basic_rate_set = cpu_to_le32(wlvif->basic_rate_set);
	cmd->ap.beacon_interval = cpu_to_le16(wlvif->beacon_int);
	cmd->ap.dtim_interval = bss_conf->dtim_period;
	cmd->ap.beacon_expiry = WL1271_AP_DEF_BEACON_EXP;
	cmd->channel = wlvif->channel;

	if (!bss_conf->hidden_ssid) {
		/* take the SSID from the beacon for backward compatibility */
		cmd->ap.ssid_type = WL12XX_SSID_TYPE_PUBLIC;
		cmd->ap.ssid_len = wlvif->ssid_len;
		memcpy(cmd->ap.ssid, wlvif->ssid, wlvif->ssid_len);
	} else {
		cmd->ap.ssid_type = WL12XX_SSID_TYPE_HIDDEN;
		cmd->ap.ssid_len = bss_conf->ssid_len;
		memcpy(cmd->ap.ssid, bss_conf->ssid, bss_conf->ssid_len);
	}

	cmd->ap.local_rates = cpu_to_le32(0xffffffff);

	switch (wlvif->band) {
	case IEEE80211_BAND_2GHZ:
		cmd->band = RADIO_BAND_2_4GHZ;
		break;
	case IEEE80211_BAND_5GHZ:
		cmd->band = RADIO_BAND_5GHZ;
		break;
	default:
		wl1271_warning("ap start - unknown band: %d", (int)wlvif->band);
		cmd->band = RADIO_BAND_2_4GHZ;
		break;
	}

	ret = wl1271_cmd_send(wl, CMD_ROLE_START, cmd, sizeof(*cmd), 0);
	if (ret < 0) {
		wl1271_error("failed to initiate cmd role start ap");
		goto out_free_bcast;
	}

	goto out_free;

out_free_bcast:
	wl12xx_free_link(wl, wlvif, &wlvif->ap.bcast_hlid);

out_free_global:
	wl12xx_free_link(wl, wlvif, &wlvif->ap.global_hlid);

out_free:
	kfree(cmd);

out:
	return ret;
}

int wl12xx_cmd_role_stop_ap(struct wl1271 *wl, struct wl12xx_vif *wlvif)
{
	struct wl12xx_cmd_role_stop *cmd;
	int ret;

	cmd = kzalloc(sizeof(*cmd), GFP_KERNEL);
	if (!cmd) {
		ret = -ENOMEM;
		goto out;
	}

	wl1271_debug(DEBUG_CMD, "cmd role stop ap %d", wlvif->role_id);

	cmd->role_id = wlvif->role_id;

	ret = wl1271_cmd_send(wl, CMD_ROLE_STOP, cmd, sizeof(*cmd), 0);
	if (ret < 0) {
		wl1271_error("failed to initiate cmd role stop ap");
		goto out_free;
	}

	wl12xx_free_link(wl, wlvif, &wlvif->ap.bcast_hlid);
	wl12xx_free_link(wl, wlvif, &wlvif->ap.global_hlid);

out_free:
	kfree(cmd);

out:
	return ret;
}

int wl12xx_cmd_role_start_ibss(struct wl1271 *wl, struct wl12xx_vif *wlvif)
{
	struct ieee80211_vif *vif = wl12xx_wlvif_to_vif(wlvif);
	struct wl12xx_cmd_role_start *cmd;
	struct ieee80211_bss_conf *bss_conf = &vif->bss_conf;
	int ret;

	cmd = kzalloc(sizeof(*cmd), GFP_KERNEL);
	if (!cmd) {
		ret = -ENOMEM;
		goto out;
	}

	wl1271_debug(DEBUG_CMD, "cmd role start ibss %d", wlvif->role_id);

	cmd->role_id = wlvif->role_id;
	if (wlvif->band == IEEE80211_BAND_5GHZ)
		cmd->band = WL12XX_BAND_5GHZ;
	cmd->channel = wlvif->channel;
	cmd->ibss.basic_rate_set = cpu_to_le32(wlvif->basic_rate_set);
	cmd->ibss.beacon_interval = cpu_to_le16(wlvif->beacon_int);
	cmd->ibss.dtim_interval = bss_conf->dtim_period;
	cmd->ibss.ssid_type = WL12XX_SSID_TYPE_ANY;
	cmd->ibss.ssid_len = wlvif->ssid_len;
	memcpy(cmd->ibss.ssid, wlvif->ssid, wlvif->ssid_len);
	memcpy(cmd->ibss.bssid, vif->bss_conf.bssid, ETH_ALEN);
	cmd->sta.local_rates = cpu_to_le32(wlvif->rate_set);

	if (wlvif->sta.hlid == WL12XX_INVALID_LINK_ID) {
		ret = wl12xx_allocate_link(wl, wlvif, &wlvif->sta.hlid);
		if (ret)
			goto out_free;
	}
	cmd->ibss.hlid = wlvif->sta.hlid;
	cmd->ibss.remote_rates = cpu_to_le32(wlvif->rate_set);

	wl1271_debug(DEBUG_CMD, "role start: roleid=%d, hlid=%d, session=%d "
		     "basic_rate_set: 0x%x, remote_rates: 0x%x",
		     wlvif->role_id, cmd->sta.hlid, cmd->sta.session,
		     wlvif->basic_rate_set, wlvif->rate_set);

	wl1271_debug(DEBUG_CMD, "vif->bss_conf.bssid = %pM",
		     vif->bss_conf.bssid);

	ret = wl1271_cmd_send(wl, CMD_ROLE_START, cmd, sizeof(*cmd), 0);
	if (ret < 0) {
		wl1271_error("failed to initiate cmd role enable");
		goto err_hlid;
	}

	goto out_free;

err_hlid:
	/* clear links on error. */
	wl12xx_free_link(wl, wlvif, &wlvif->sta.hlid);

out_free:
	kfree(cmd);

out:
	return ret;
}


/**
 * send test command to firmware
 *
 * @wl: wl struct
 * @buf: buffer containing the command, with all headers, must work with dma
 * @len: length of the buffer
 * @answer: is answer needed
 */
int wl1271_cmd_test(struct wl1271 *wl, void *buf, size_t buf_len, u8 answer)
{
	int ret;
	size_t res_len = 0;

	wl1271_debug(DEBUG_CMD, "cmd test");

	if (answer)
		res_len = buf_len;

	ret = wl1271_cmd_send(wl, CMD_TEST, buf, buf_len, res_len);

	if (ret < 0) {
		wl1271_warning("TEST command failed");
		return ret;
	}

	return ret;
}

/**
 * read acx from firmware
 *
 * @wl: wl struct
 * @id: acx id
 * @buf: buffer for the response, including all headers, must work with dma
 * @len: length of buf
 */
int wl1271_cmd_interrogate(struct wl1271 *wl, u16 id, void *buf, size_t len)
{
	struct acx_header *acx = buf;
	int ret;

	wl1271_debug(DEBUG_CMD, "cmd interrogate");

	acx->id = cpu_to_le16(id);

	/* payload length, does not include any headers */
	acx->len = cpu_to_le16(len - sizeof(*acx));

	ret = wl1271_cmd_send(wl, CMD_INTERROGATE, acx, sizeof(*acx), len);
	if (ret < 0)
		wl1271_error("INTERROGATE command failed");

	return ret;
}

/**
 * write acx value to firmware
 *
 * @wl: wl struct
 * @id: acx id
 * @buf: buffer containing acx, including all headers, must work with dma
 * @len: length of buf
 */
int wl1271_cmd_configure(struct wl1271 *wl, u16 id, void *buf, size_t len)
{
	struct acx_header *acx = buf;
	int ret;

	wl1271_debug(DEBUG_CMD, "cmd configure (%d)", id);

	acx->id = cpu_to_le16(id);

	/* payload length, does not include any headers */
	acx->len = cpu_to_le16(len - sizeof(*acx));

	ret = wl1271_cmd_send(wl, CMD_CONFIGURE, acx, len, 0);
	if (ret < 0) {
		wl1271_warning("CONFIGURE command NOK");
		return ret;
	}

	return 0;
}

int wl1271_cmd_data_path(struct wl1271 *wl, bool enable)
{
	struct cmd_enabledisable_path *cmd;
	int ret;
	u16 cmd_rx, cmd_tx;

	wl1271_debug(DEBUG_CMD, "cmd data path");

	cmd = kzalloc(sizeof(*cmd), GFP_KERNEL);
	if (!cmd) {
		ret = -ENOMEM;
		goto out;
	}

	/* the channel here is only used for calibration, so hardcoded to 1 */
	cmd->channel = 1;

	if (enable) {
		cmd_rx = CMD_ENABLE_RX;
		cmd_tx = CMD_ENABLE_TX;
	} else {
		cmd_rx = CMD_DISABLE_RX;
		cmd_tx = CMD_DISABLE_TX;
	}

	ret = wl1271_cmd_send(wl, cmd_rx, cmd, sizeof(*cmd), 0);
	if (ret < 0) {
		wl1271_error("rx %s cmd for channel %d failed",
			     enable ? "start" : "stop", cmd->channel);
		goto out;
	}

	wl1271_debug(DEBUG_BOOT, "rx %s cmd channel %d",
		     enable ? "start" : "stop", cmd->channel);

	ret = wl1271_cmd_send(wl, cmd_tx, cmd, sizeof(*cmd), 0);
	if (ret < 0) {
		wl1271_error("tx %s cmd for channel %d failed",
			     enable ? "start" : "stop", cmd->channel);
		goto out;
	}

	wl1271_debug(DEBUG_BOOT, "tx %s cmd channel %d",
		     enable ? "start" : "stop", cmd->channel);

out:
	kfree(cmd);
	return ret;
}

int wl1271_cmd_ps_mode(struct wl1271 *wl, struct wl12xx_vif *wlvif,
		       u8 ps_mode)
{
	struct wl1271_cmd_ps_params *ps_params = NULL;
	int ret = 0;

	wl1271_debug(DEBUG_CMD, "cmd set ps mode");

	ps_params = kzalloc(sizeof(*ps_params), GFP_KERNEL);
	if (!ps_params) {
		ret = -ENOMEM;
		goto out;
	}

	ps_params->role_id = wlvif->role_id;
	ps_params->ps_mode = ps_mode;

	ret = wl1271_cmd_send(wl, CMD_SET_PS_MODE, ps_params,
			      sizeof(*ps_params), 0);
	if (ret < 0) {
		wl1271_error("cmd set_ps_mode failed");
		goto out;
	}

out:
	kfree(ps_params);
	return ret;
}

int wl1271_cmd_template_set(struct wl1271 *wl, u16 template_id,
			    void *buf, size_t buf_len, int index, u32 rates)
{
	struct wl1271_cmd_template_set *cmd;
	int ret = 0;

	wl1271_debug(DEBUG_CMD, "cmd template_set %d", template_id);

	WARN_ON(buf_len > WL1271_CMD_TEMPL_MAX_SIZE);
	buf_len = min_t(size_t, buf_len, WL1271_CMD_TEMPL_MAX_SIZE);

	cmd = kzalloc(sizeof(*cmd), GFP_KERNEL);
	if (!cmd) {
		ret = -ENOMEM;
		goto out;
	}

	cmd->len = cpu_to_le16(buf_len);
	cmd->template_type = template_id;
	cmd->enabled_rates = cpu_to_le32(rates);
	cmd->short_retry_limit = wl->conf.tx.tmpl_short_retry_limit;
	cmd->long_retry_limit = wl->conf.tx.tmpl_long_retry_limit;
	cmd->index = index;

	if (buf)
		memcpy(cmd->template_data, buf, buf_len);

	ret = wl1271_cmd_send(wl, CMD_SET_TEMPLATE, cmd, sizeof(*cmd), 0);
	if (ret < 0) {
		wl1271_warning("cmd set_template failed: %d", ret);
		goto out_free;
	}

out_free:
	kfree(cmd);

out:
	return ret;
}

int wl12xx_cmd_build_null_data(struct wl1271 *wl, struct wl12xx_vif *wlvif)
{
	struct sk_buff *skb = NULL;
	int size;
	void *ptr;
	int ret = -ENOMEM;


	if (wlvif->bss_type == BSS_TYPE_IBSS) {
		size = sizeof(struct wl12xx_null_data_template);
		ptr = NULL;
	} else {
		skb = ieee80211_nullfunc_get(wl->hw,
					     wl12xx_wlvif_to_vif(wlvif));
		if (!skb)
			goto out;
		size = skb->len;
		ptr = skb->data;
	}

	ret = wl1271_cmd_template_set(wl, CMD_TEMPL_NULL_DATA, ptr, size, 0,
				      wlvif->basic_rate);

out:
	dev_kfree_skb(skb);
	if (ret)
		wl1271_warning("cmd buld null data failed %d", ret);

	return ret;

}

int wl12xx_cmd_build_klv_null_data(struct wl1271 *wl,
				   struct wl12xx_vif *wlvif)
{
	struct ieee80211_vif *vif = wl12xx_wlvif_to_vif(wlvif);
	struct sk_buff *skb = NULL;
	int ret = -ENOMEM;

	skb = ieee80211_nullfunc_get(wl->hw, vif);
	if (!skb)
		goto out;

	ret = wl1271_cmd_template_set(wl, CMD_TEMPL_KLV,
				      skb->data, skb->len,
				      CMD_TEMPL_KLV_IDX_NULL_DATA,
				      wlvif->basic_rate);

out:
	dev_kfree_skb(skb);
	if (ret)
		wl1271_warning("cmd build klv null data failed %d", ret);

	return ret;

}

int wl1271_cmd_build_ps_poll(struct wl1271 *wl, struct wl12xx_vif *wlvif,
			     u16 aid)
{
	struct ieee80211_vif *vif = wl12xx_wlvif_to_vif(wlvif);
	struct sk_buff *skb;
	int ret = 0;

	skb = ieee80211_pspoll_get(wl->hw, vif);
	if (!skb)
		goto out;

	ret = wl1271_cmd_template_set(wl, CMD_TEMPL_PS_POLL, skb->data,
				      skb->len, 0, wlvif->basic_rate_set);

out:
	dev_kfree_skb(skb);
	return ret;
}

int wl1271_cmd_build_probe_req(struct wl1271 *wl, struct wl12xx_vif *wlvif,
			       const u8 *ssid, size_t ssid_len,
			       const u8 *ie, size_t ie_len, u8 band)
{
	struct ieee80211_vif *vif = wl12xx_wlvif_to_vif(wlvif);
	struct sk_buff *skb;
	int ret;
	u32 rate;

	skb = ieee80211_probereq_get(wl->hw, vif, ssid, ssid_len,
				     ie, ie_len);
	if (!skb) {
		ret = -ENOMEM;
		goto out;
	}

	wl1271_dump(DEBUG_SCAN, "PROBE REQ: ", skb->data, skb->len);

	rate = wl1271_tx_min_rate_get(wl, wlvif->bitrate_masks[band]);
	if (band == IEEE80211_BAND_2GHZ)
		ret = wl1271_cmd_template_set(wl, CMD_TEMPL_CFG_PROBE_REQ_2_4,
					      skb->data, skb->len, 0, rate);
	else
		ret = wl1271_cmd_template_set(wl, CMD_TEMPL_CFG_PROBE_REQ_5,
					      skb->data, skb->len, 0, rate);

out:
	dev_kfree_skb(skb);
	return ret;
}

struct sk_buff *wl1271_cmd_build_ap_probe_req(struct wl1271 *wl,
					      struct wl12xx_vif *wlvif,
					      struct sk_buff *skb)
{
	struct ieee80211_vif *vif = wl12xx_wlvif_to_vif(wlvif);
	int ret;
	u32 rate;

	if (!skb)
		skb = ieee80211_ap_probereq_get(wl->hw, vif);
	if (!skb)
		goto out;

	wl1271_dump(DEBUG_SCAN, "AP PROBE REQ: ", skb->data, skb->len);

	rate = wl1271_tx_min_rate_get(wl, wlvif->bitrate_masks[wlvif->band]);
	if (wlvif->band == IEEE80211_BAND_2GHZ)
		ret = wl1271_cmd_template_set(wl, CMD_TEMPL_CFG_PROBE_REQ_2_4,
					      skb->data, skb->len, 0, rate);
	else
		ret = wl1271_cmd_template_set(wl, CMD_TEMPL_CFG_PROBE_REQ_5,
					      skb->data, skb->len, 0, rate);

	if (ret < 0)
		wl1271_error("Unable to set ap probe request template.");

out:
	return skb;
}

int wl1271_cmd_build_arp_rsp(struct wl1271 *wl, struct wl12xx_vif *wlvif,
			     __be32 ip_addr)
{
	int ret;
	struct ieee80211_vif *vif = wl12xx_wlvif_to_vif(wlvif);
	struct wl12xx_arp_rsp_template tmpl;
	struct ieee80211_hdr_3addr *hdr;
	struct arphdr *arp_hdr;

	memset(&tmpl, 0, sizeof(tmpl));

	/* mac80211 header */
	hdr = &tmpl.hdr;
	hdr->frame_control = cpu_to_le16(IEEE80211_FTYPE_DATA |
					 IEEE80211_STYPE_DATA |
					 IEEE80211_FCTL_TODS);
	memcpy(hdr->addr1, vif->bss_conf.bssid, ETH_ALEN);
	memcpy(hdr->addr2, vif->addr, ETH_ALEN);
	memset(hdr->addr3, 0xff, ETH_ALEN);

	/* llc layer */
	memcpy(tmpl.llc_hdr, rfc1042_header, sizeof(rfc1042_header));
	tmpl.llc_type = cpu_to_be16(ETH_P_ARP);

	/* arp header */
	arp_hdr = &tmpl.arp_hdr;
	arp_hdr->ar_hrd = cpu_to_be16(ARPHRD_ETHER);
	arp_hdr->ar_pro = cpu_to_be16(ETH_P_IP);
	arp_hdr->ar_hln = ETH_ALEN;
	arp_hdr->ar_pln = 4;
	arp_hdr->ar_op = cpu_to_be16(ARPOP_REPLY);

	/* arp payload */
	memcpy(tmpl.sender_hw, vif->addr, ETH_ALEN);
	tmpl.sender_ip = ip_addr;

	ret = wl1271_cmd_template_set(wl, CMD_TEMPL_ARP_RSP,
				      &tmpl, sizeof(tmpl), 0,
				      wlvif->basic_rate);

	return ret;
}

int wl1271_build_qos_null_data(struct wl1271 *wl, struct ieee80211_vif *vif)
{
	struct wl12xx_vif *wlvif = wl12xx_vif_to_data(vif);
	struct ieee80211_qos_hdr template;

	memset(&template, 0, sizeof(template));

	memcpy(template.addr1, vif->bss_conf.bssid, ETH_ALEN);
	memcpy(template.addr2, vif->addr, ETH_ALEN);
	memcpy(template.addr3, vif->bss_conf.bssid, ETH_ALEN);

	template.frame_control = cpu_to_le16(IEEE80211_FTYPE_DATA |
					     IEEE80211_STYPE_QOS_NULLFUNC |
					     IEEE80211_FCTL_TODS);

	/* FIXME: not sure what priority to use here */
	template.qos_ctrl = cpu_to_le16(0);

	return wl1271_cmd_template_set(wl, CMD_TEMPL_QOS_NULL_DATA, &template,
				       sizeof(template), 0,
				       wlvif->basic_rate);
}

int wl12xx_cmd_set_default_wep_key(struct wl1271 *wl, u8 id, u8 hlid)
{
	struct wl1271_cmd_set_keys *cmd;
	int ret = 0;

	wl1271_debug(DEBUG_CMD, "cmd set_default_wep_key %d", id);

	cmd = kzalloc(sizeof(*cmd), GFP_KERNEL);
	if (!cmd) {
		ret = -ENOMEM;
		goto out;
	}

	cmd->hlid = hlid;
	cmd->key_id = id;
	cmd->lid_key_type = WEP_DEFAULT_LID_TYPE;
	cmd->key_action = cpu_to_le16(KEY_SET_ID);
	cmd->key_type = KEY_WEP;

	ret = wl1271_cmd_send(wl, CMD_SET_KEYS, cmd, sizeof(*cmd), 0);
	if (ret < 0) {
		wl1271_warning("cmd set_default_wep_key failed: %d", ret);
		goto out;
	}

out:
	kfree(cmd);

	return ret;
}

int wl1271_cmd_set_sta_key(struct wl1271 *wl, struct wl12xx_vif *wlvif,
		       u16 action, u8 id, u8 key_type,
		       u8 key_size, const u8 *key, const u8 *addr,
		       u32 tx_seq_32, u16 tx_seq_16)
{
	struct wl1271_cmd_set_keys *cmd;
	int ret = 0;

	/* hlid might have already been deleted */
	if (wlvif->sta.hlid == WL12XX_INVALID_LINK_ID)
		return 0;

	cmd = kzalloc(sizeof(*cmd), GFP_KERNEL);
	if (!cmd) {
		ret = -ENOMEM;
		goto out;
	}

	cmd->hlid = wlvif->sta.hlid;

	if (key_type == KEY_WEP)
		cmd->lid_key_type = WEP_DEFAULT_LID_TYPE;
	else if (is_broadcast_ether_addr(addr))
		cmd->lid_key_type = BROADCAST_LID_TYPE;
	else
		cmd->lid_key_type = UNICAST_LID_TYPE;

	cmd->key_action = cpu_to_le16(action);
	cmd->key_size = key_size;
	cmd->key_type = key_type;

	cmd->ac_seq_num16[0] = cpu_to_le16(tx_seq_16);
	cmd->ac_seq_num32[0] = cpu_to_le32(tx_seq_32);

	cmd->key_id = id;

	if (key_type == KEY_TKIP) {
		/*
		 * We get the key in the following form:
		 * TKIP (16 bytes) - TX MIC (8 bytes) - RX MIC (8 bytes)
		 * but the target is expecting:
		 * TKIP - RX MIC - TX MIC
		 */
		memcpy(cmd->key, key, 16);
		memcpy(cmd->key + 16, key + 24, 8);
		memcpy(cmd->key + 24, key + 16, 8);

	} else {
		memcpy(cmd->key, key, key_size);
	}

	wl1271_dump(DEBUG_CRYPT, "TARGET KEY: ", cmd, sizeof(*cmd));

	ret = wl1271_cmd_send(wl, CMD_SET_KEYS, cmd, sizeof(*cmd), 0);
	if (ret < 0) {
		wl1271_warning("could not set keys");
	goto out;
	}

out:
	kfree(cmd);

	return ret;
}

/*
 * TODO: merge with sta/ibss into 1 set_key function.
 * note there are slight diffs
 */
int wl1271_cmd_set_ap_key(struct wl1271 *wl, struct wl12xx_vif *wlvif,
			  u16 action, u8 id, u8 key_type,
			  u8 key_size, const u8 *key, u8 hlid, u32 tx_seq_32,
			  u16 tx_seq_16)
{
	struct wl1271_cmd_set_keys *cmd;
	int ret = 0;
	u8 lid_type;

	cmd = kzalloc(sizeof(*cmd), GFP_KERNEL);
	if (!cmd)
		return -ENOMEM;

	if (hlid == wlvif->ap.bcast_hlid) {
		if (key_type == KEY_WEP)
			lid_type = WEP_DEFAULT_LID_TYPE;
		else
			lid_type = BROADCAST_LID_TYPE;
	} else {
		lid_type = UNICAST_LID_TYPE;
	}

	wl1271_debug(DEBUG_CRYPT, "ap key action: %d id: %d lid: %d type: %d"
		     " hlid: %d", (int)action, (int)id, (int)lid_type,
		     (int)key_type, (int)hlid);

	cmd->lid_key_type = lid_type;
	cmd->hlid = hlid;
	cmd->key_action = cpu_to_le16(action);
	cmd->key_size = key_size;
	cmd->key_type = key_type;
	cmd->key_id = id;
	cmd->ac_seq_num16[0] = cpu_to_le16(tx_seq_16);
	cmd->ac_seq_num32[0] = cpu_to_le32(tx_seq_32);

	if (key_type == KEY_TKIP) {
		/*
		 * We get the key in the following form:
		 * TKIP (16 bytes) - TX MIC (8 bytes) - RX MIC (8 bytes)
		 * but the target is expecting:
		 * TKIP - RX MIC - TX MIC
		 */
		memcpy(cmd->key, key, 16);
		memcpy(cmd->key + 16, key + 24, 8);
		memcpy(cmd->key + 24, key + 16, 8);
	} else {
		memcpy(cmd->key, key, key_size);
	}

	wl1271_dump(DEBUG_CRYPT, "TARGET AP KEY: ", cmd, sizeof(*cmd));

	ret = wl1271_cmd_send(wl, CMD_SET_KEYS, cmd, sizeof(*cmd), 0);
	if (ret < 0) {
		wl1271_warning("could not set ap keys");
		goto out;
	}

out:
	kfree(cmd);
	return ret;
}

int wl12xx_cmd_set_peer_state(struct wl1271 *wl, u8 hlid)
{
	struct wl12xx_cmd_set_peer_state *cmd;
	int ret = 0;

	wl1271_debug(DEBUG_CMD, "cmd set peer state (hlid=%d)", hlid);

	cmd = kzalloc(sizeof(*cmd), GFP_KERNEL);
	if (!cmd) {
		ret = -ENOMEM;
		goto out;
	}

	cmd->hlid = hlid;
	cmd->state = WL1271_CMD_STA_STATE_CONNECTED;

	ret = wl1271_cmd_send(wl, CMD_SET_PEER_STATE, cmd, sizeof(*cmd), 0);
	if (ret < 0) {
		wl1271_error("failed to send set peer state command");
		goto out_free;
	}

out_free:
	kfree(cmd);

out:
	return ret;
}

int wl12xx_cmd_add_peer(struct wl1271 *wl, struct wl12xx_vif *wlvif,
			struct ieee80211_sta *sta, u8 hlid)
{
	struct wl12xx_cmd_add_peer *cmd;
	int i, ret;
	u32 sta_rates;

	wl1271_debug(DEBUG_CMD, "cmd add peer %d", (int)hlid);

	cmd = kzalloc(sizeof(*cmd), GFP_KERNEL);
	if (!cmd) {
		ret = -ENOMEM;
		goto out;
	}

	memcpy(cmd->addr, sta->addr, ETH_ALEN);
	cmd->bss_index = WL1271_AP_BSS_INDEX;
	cmd->aid = sta->aid;
	cmd->hlid = hlid;
	cmd->sp_len = sta->max_sp;
	cmd->wmm = sta->wme ? 1 : 0;

	for (i = 0; i < NUM_ACCESS_CATEGORIES_COPY; i++)
		if (sta->wme && (sta->uapsd_queues & BIT(i)))
			cmd->psd_type[i] = WL1271_PSD_UPSD_TRIGGER;
		else
			cmd->psd_type[i] = WL1271_PSD_LEGACY;

	sta_rates = sta->supp_rates[wlvif->band];
	if (sta->ht_cap.ht_supported)
		sta_rates |= sta->ht_cap.mcs.rx_mask[0] << HW_HT_RATES_OFFSET;

	cmd->supported_rates =
		cpu_to_le32(wl1271_tx_enabled_rates_get(wl, sta_rates,
							wlvif->band));

	wl1271_debug(DEBUG_CMD, "new peer rates=0x%x queues=0x%x",
		     cmd->supported_rates, sta->uapsd_queues);

	ret = wl1271_cmd_send(wl, CMD_ADD_PEER, cmd, sizeof(*cmd), 0);
	if (ret < 0) {
		wl1271_error("failed to initiate cmd add peer");
		goto out_free;
	}

out_free:
	kfree(cmd);

out:
	return ret;
}

int wl12xx_cmd_remove_peer(struct wl1271 *wl, u8 hlid)
{
	struct wl12xx_cmd_remove_peer *cmd;
	int ret;

	wl1271_debug(DEBUG_CMD, "cmd remove peer %d", (int)hlid);

	cmd = kzalloc(sizeof(*cmd), GFP_KERNEL);
	if (!cmd) {
		ret = -ENOMEM;
		goto out;
	}

	cmd->hlid = hlid;
	/* We never send a deauth, mac80211 is in charge of this */
	cmd->reason_opcode = 0;
	cmd->send_deauth_flag = 0;

	ret = wl1271_cmd_send(wl, CMD_REMOVE_PEER, cmd, sizeof(*cmd), 0);
	if (ret < 0) {
		wl1271_error("failed to initiate cmd remove peer");
		goto out_free;
	}

	/*
	 * We are ok with a timeout here. The event is sometimes not sent
	 * due to a firmware bug.
	 */
	wl1271_cmd_wait_for_event_or_timeout(wl,
					     PEER_REMOVE_COMPLETE_EVENT_ID);

out_free:
	kfree(cmd);

out:
	return ret;
}

int wl12xx_cmd_config_fwlog(struct wl1271 *wl)
{
	struct wl12xx_cmd_config_fwlog *cmd;
	int ret = 0;

	wl1271_debug(DEBUG_CMD, "cmd config firmware logger");

	cmd = kzalloc(sizeof(*cmd), GFP_KERNEL);
	if (!cmd) {
		ret = -ENOMEM;
		goto out;
	}

	cmd->logger_mode = wl->conf.fwlog.mode;
	cmd->log_severity = wl->conf.fwlog.severity;
	cmd->timestamp = wl->conf.fwlog.timestamp;
	cmd->output = wl->conf.fwlog.output;
	cmd->threshold = wl->conf.fwlog.threshold;

	ret = wl1271_cmd_send(wl, CMD_CONFIG_FWLOGGER, cmd, sizeof(*cmd), 0);
	if (ret < 0) {
		wl1271_error("failed to send config firmware logger command");
		goto out_free;
	}

out_free:
	kfree(cmd);

out:
	return ret;
}

int wl12xx_cmd_start_fwlog(struct wl1271 *wl)
{
	struct wl12xx_cmd_start_fwlog *cmd;
	int ret = 0;

	wl1271_debug(DEBUG_CMD, "cmd start firmware logger");

	cmd = kzalloc(sizeof(*cmd), GFP_KERNEL);
	if (!cmd) {
		ret = -ENOMEM;
		goto out;
	}

	ret = wl1271_cmd_send(wl, CMD_START_FWLOGGER, cmd, sizeof(*cmd), 0);
	if (ret < 0) {
		wl1271_error("failed to send start firmware logger command");
		goto out_free;
	}

out_free:
	kfree(cmd);

out:
	return ret;
}

int wl12xx_cmd_stop_fwlog(struct wl1271 *wl)
{
	struct wl12xx_cmd_stop_fwlog *cmd;
	int ret = 0;

	wl1271_debug(DEBUG_CMD, "cmd stop firmware logger");

	cmd = kzalloc(sizeof(*cmd), GFP_KERNEL);
	if (!cmd) {
		ret = -ENOMEM;
		goto out;
	}

	ret = wl1271_cmd_send(wl, CMD_STOP_FWLOGGER, cmd, sizeof(*cmd), 0);
	if (ret < 0) {
		wl1271_error("failed to send stop firmware logger command");
		goto out_free;
	}

out_free:
	kfree(cmd);

out:
	return ret;
}

static int wl12xx_cmd_roc(struct wl1271 *wl, struct wl12xx_vif *wlvif,
			  u8 role_id)
{
	struct wl12xx_cmd_roc *cmd;
	int ret = 0;

	wl1271_debug(DEBUG_CMD, "cmd roc %d (%d)", wlvif->channel, role_id);

	if (WARN_ON(role_id == WL12XX_INVALID_ROLE_ID))
		return -EINVAL;

	cmd = kzalloc(sizeof(*cmd), GFP_KERNEL);
	if (!cmd) {
		ret = -ENOMEM;
		goto out;
	}

	cmd->role_id = role_id;
	cmd->channel = wlvif->channel;
	switch (wlvif->band) {
	case IEEE80211_BAND_2GHZ:
		cmd->band = RADIO_BAND_2_4GHZ;
		break;
	case IEEE80211_BAND_5GHZ:
		cmd->band = RADIO_BAND_5GHZ;
		break;
	default:
		wl1271_error("roc - unknown band: %d", (int)wlvif->band);
		ret = -EINVAL;
		goto out_free;
	}


	ret = wl1271_cmd_send(wl, CMD_REMAIN_ON_CHANNEL, cmd, sizeof(*cmd), 0);
	if (ret < 0) {
		wl1271_error("failed to send ROC command");
		goto out_free;
	}

out_free:
	kfree(cmd);

out:
	return ret;
}

static int wl12xx_cmd_croc(struct wl1271 *wl, u8 role_id)
{
	struct wl12xx_cmd_croc *cmd;
	int ret = 0;

	wl1271_debug(DEBUG_CMD, "cmd croc (%d)", role_id);

	cmd = kzalloc(sizeof(*cmd), GFP_KERNEL);
	if (!cmd) {
		ret = -ENOMEM;
		goto out;
	}
	cmd->role_id = role_id;

	ret = wl1271_cmd_send(wl, CMD_CANCEL_REMAIN_ON_CHANNEL, cmd,
			      sizeof(*cmd), 0);
	if (ret < 0) {
		wl1271_error("failed to send ROC command");
		goto out_free;
	}

out_free:
	kfree(cmd);

out:
	return ret;
}

int wl12xx_roc(struct wl1271 *wl, struct wl12xx_vif *wlvif, u8 role_id)
{
	int ret = 0;

	if (WARN_ON(test_bit(role_id, wl->roc_map)))
		return 0;

	ret = wl12xx_cmd_roc(wl, wlvif, role_id);
	if (ret < 0)
		goto out;

	ret = wl1271_cmd_wait_for_event(wl,
					REMAIN_ON_CHANNEL_COMPLETE_EVENT_ID);
	if (ret < 0) {
		wl1271_error("cmd roc event completion error");
		goto out;
	}

	__set_bit(role_id, wl->roc_map);
out:
	return ret;
}

int wl12xx_croc(struct wl1271 *wl, u8 role_id)
{
	int ret = 0;

	if (WARN_ON(!test_bit(role_id, wl->roc_map)))
		return 0;

	ret = wl12xx_cmd_croc(wl, role_id);
	if (ret < 0)
		goto out;

	__clear_bit(role_id, wl->roc_map);
out:
	return ret;
}

int wl12xx_cmd_channel_switch(struct wl1271 *wl,
			      struct ieee80211_channel_switch *ch_switch)
{
	struct wl12xx_cmd_channel_switch *cmd;
	int ret;

	wl1271_debug(DEBUG_ACX, "cmd channel switch");

	cmd = kzalloc(sizeof(*cmd), GFP_KERNEL);
	if (!cmd) {
		ret = -ENOMEM;
		goto out;
	}

	cmd->channel = ch_switch->channel->hw_value;
	cmd->switch_time = ch_switch->count;
	cmd->tx_suspend = ch_switch->block_tx;
	cmd->flush = 0; /* this value is ignored by the FW */

	ret = wl1271_cmd_send(wl, CMD_CHANNEL_SWITCH, cmd, sizeof(*cmd), 0);
	if (ret < 0) {
		wl1271_error("failed to send channel switch command");
		goto out_free;
	}

out_free:
	kfree(cmd);

out:
	return ret;
}

int wl12xx_cmd_stop_channel_switch(struct wl1271 *wl)
{
	struct wl12xx_cmd_stop_channel_switch *cmd;
	int ret;

	wl1271_debug(DEBUG_ACX, "cmd stop channel switch");

	cmd = kzalloc(sizeof(*cmd), GFP_KERNEL);
	if (!cmd) {
		ret = -ENOMEM;
		goto out;
	}

	ret = wl1271_cmd_send(wl, CMD_STOP_CHANNEL_SWICTH, cmd, sizeof(*cmd), 0);
	if (ret < 0) {
		wl1271_error("failed to stop channel switch command");
		goto out_free;
	}

out_free:
	kfree(cmd);

out:
	return ret;
}

/* start dev role and roc on its channel */
int wl12xx_start_dev(struct wl1271 *wl, struct wl12xx_vif *wlvif)
{
	int ret;

	if (WARN_ON(!(wlvif->bss_type == BSS_TYPE_STA_BSS ||
		      wlvif->bss_type == BSS_TYPE_IBSS)))
		return -EINVAL;

	ret = wl12xx_cmd_role_start_dev(wl, wlvif);
	if (ret < 0)
		goto out;

	ret = wl12xx_roc(wl, wlvif, wlvif->dev_role_id);
	if (ret < 0)
		goto out_stop;

	return 0;

out_stop:
	wl12xx_cmd_role_stop_dev(wl, wlvif);
out:
	return ret;
}

/* croc dev hlid, and stop the role */
int wl12xx_stop_dev(struct wl1271 *wl, struct wl12xx_vif *wlvif)
{
	int ret;

	if (WARN_ON(!(wlvif->bss_type == BSS_TYPE_STA_BSS ||
		      wlvif->bss_type == BSS_TYPE_IBSS)))
		return -EINVAL;

<<<<<<< HEAD
=======
	/* flush all pending packets */
	wl1271_tx_work_locked(wl);

>>>>>>> dc0d633e
	if (test_bit(wlvif->dev_role_id, wl->roc_map)) {
		ret = wl12xx_croc(wl, wlvif->dev_role_id);
		if (ret < 0)
			goto out;
	}

	ret = wl12xx_cmd_role_stop_dev(wl, wlvif);
	if (ret < 0)
		goto out;
out:
	return ret;
}<|MERGE_RESOLUTION|>--- conflicted
+++ resolved
@@ -1835,12 +1835,9 @@
 		      wlvif->bss_type == BSS_TYPE_IBSS)))
 		return -EINVAL;
 
-<<<<<<< HEAD
-=======
 	/* flush all pending packets */
 	wl1271_tx_work_locked(wl);
 
->>>>>>> dc0d633e
 	if (test_bit(wlvif->dev_role_id, wl->roc_map)) {
 		ret = wl12xx_croc(wl, wlvif->dev_role_id);
 		if (ret < 0)
