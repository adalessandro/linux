--- conflicted
+++ resolved
@@ -254,11 +254,7 @@
 #define PINMUX_GPIO(_pin)						\
 	[GPIO_##_pin] = {						\
 		.pin = (u16)-1,						\
-<<<<<<< HEAD
-		.name = __stringify(name),				\
-=======
 		.name = __stringify(GPIO_##_pin),			\
->>>>>>> d8ec26d7
 		.enum_id = _pin##_DATA,					\
 	}
 
