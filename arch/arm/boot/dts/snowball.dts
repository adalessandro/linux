--- conflicted
+++ resolved
@@ -298,15 +298,11 @@
 				};
 			};
 
-<<<<<<< HEAD
-			ab8500@5 {
+			ab8500 {
 				ab8500-gpio {
 					compatible = "stericsson,ab8500-gpio";
 				};
 
-=======
-			ab8500 {
->>>>>>> 10561248
 				ab8500-regulators {
 					ab8500_ldo_aux1_reg: ab8500_ldo_aux1 {
 						regulator-name = "V-DISPLAY";
