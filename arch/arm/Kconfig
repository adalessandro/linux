--- conflicted
+++ resolved
@@ -12,6 +12,7 @@
 	select GENERIC_IRQ_PROBE
 	select GENERIC_IRQ_SHOW
 	select GENERIC_KERNEL_THREAD
+	select GENERIC_KERNEL_EXECVE
 	select GENERIC_PCI_IOMAP
 	select GENERIC_SMP_IDLE_THREAD
 	select GENERIC_STRNCPY_FROM_USER
@@ -49,18 +50,9 @@
 	select HAVE_SYSCALL_TRACEPOINTS
 	select HAVE_UID16
 	select KTIME_SCALAR
-<<<<<<< HEAD
-	select GENERIC_CLOCKEVENTS_BROADCAST if SMP
-	select GENERIC_STRNCPY_FROM_USER
-	select GENERIC_STRNLEN_USER
-	select DCACHE_WORD_ACCESS if (CPU_V6 || CPU_V6K || CPU_V7) && !CPU_BIG_ENDIAN
-	select GENERIC_KERNEL_THREAD
-	select GENERIC_KERNEL_EXECVE
-=======
 	select PERF_USE_VMALLOC
 	select RTC_LIB
 	select SYS_SUPPORTS_APM_EMULATION
->>>>>>> 244acb1b
 	help
 	  The ARM series is a line of low-power-consumption RISC chip designs
 	  licensed by ARM Ltd and targeted at embedded applications and
