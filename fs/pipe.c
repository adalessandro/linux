--- conflicted
+++ resolved
@@ -1066,10 +1066,6 @@
 
 static int __do_pipe_flags(int *fd, struct file **files, int flags)
 {
-<<<<<<< HEAD
-	struct file *files[2];
-=======
->>>>>>> 4a8e43fe
 	int error;
 	int fdw, fdr;
 
@@ -1091,11 +1087,6 @@
 	fdw = error;
 
 	audit_fd_pair(fdr, fdw);
-<<<<<<< HEAD
-	fd_install(fdr, files[0]);
-	fd_install(fdw, files[1]);
-=======
->>>>>>> 4a8e43fe
 	fd[0] = fdr;
 	fd[1] = fdw;
 	return 0;
@@ -1105,8 +1096,6 @@
  err_read_pipe:
 	fput(files[0]);
 	fput(files[1]);
-<<<<<<< HEAD
-=======
 	return error;
 }
 
@@ -1118,7 +1107,6 @@
 		fd_install(fd[0], files[0]);
 		fd_install(fd[1], files[1]);
 	}
->>>>>>> 4a8e43fe
 	return error;
 }
 
